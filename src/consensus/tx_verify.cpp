// Copyright (c) 2017-2017 The Bitcoin Core developers
// Copyright (c) 2017-2019 The Raven Core developers
// Distributed under the MIT software license, see the accompanying
// file COPYING or http://www.opensource.org/licenses/mit-license.php.

#include <assets/assets.h>
#include <script/standard.h>
#include <util.h>
#include <validation.h>
#include "tx_verify.h"
#include "chainparams.h"

#include "consensus.h"
#include "primitives/transaction.h"
#include "script/interpreter.h"
#include "validation.h"
#include <cmath>
#include <wallet/wallet.h>
#include <base58.h>
#include <tinyformat.h>

// TODO remove the following dependencies
#include "chain.h"
#include "coins.h"
#include "utilmoneystr.h"

bool IsFinalTx(const CTransaction &tx, int nBlockHeight, int64_t nBlockTime)
{
    if (tx.nLockTime == 0)
        return true;
    if ((int64_t)tx.nLockTime < ((int64_t)tx.nLockTime < LOCKTIME_THRESHOLD ? (int64_t)nBlockHeight : nBlockTime))
        return true;
    for (const auto& txin : tx.vin) {
        if (!(txin.nSequence == CTxIn::SEQUENCE_FINAL))
            return false;
    }
    return true;
}

std::pair<int, int64_t> CalculateSequenceLocks(const CTransaction &tx, int flags, std::vector<int>* prevHeights, const CBlockIndex& block)
{
    assert(prevHeights->size() == tx.vin.size());

    // Will be set to the equivalent height- and time-based nLockTime
    // values that would be necessary to satisfy all relative lock-
    // time constraints given our view of block chain history.
    // The semantics of nLockTime are the last invalid height/time, so
    // use -1 to have the effect of any height or time being valid.
    int nMinHeight = -1;
    int64_t nMinTime = -1;

    // tx.nVersion is signed integer so requires cast to unsigned otherwise
    // we would be doing a signed comparison and half the range of nVersion
    // wouldn't support BIP 68.
    bool fEnforceBIP68 = static_cast<uint32_t>(tx.nVersion) >= 2
                      && flags & LOCKTIME_VERIFY_SEQUENCE;

    // Do not enforce sequence numbers as a relative lock time
    // unless we have been instructed to
    if (!fEnforceBIP68) {
        return std::make_pair(nMinHeight, nMinTime);
    }

    for (size_t txinIndex = 0; txinIndex < tx.vin.size(); txinIndex++) {
        const CTxIn& txin = tx.vin[txinIndex];

        // Sequence numbers with the most significant bit set are not
        // treated as relative lock-times, nor are they given any
        // consensus-enforced meaning at this point.
        if (txin.nSequence & CTxIn::SEQUENCE_LOCKTIME_DISABLE_FLAG) {
            // The height of this input is not relevant for sequence locks
            (*prevHeights)[txinIndex] = 0;
            continue;
        }

        int nCoinHeight = (*prevHeights)[txinIndex];

        if (txin.nSequence & CTxIn::SEQUENCE_LOCKTIME_TYPE_FLAG) {
            int64_t nCoinTime = block.GetAncestor(std::max(nCoinHeight-1, 0))->GetMedianTimePast();
            // NOTE: Subtract 1 to maintain nLockTime semantics
            // BIP 68 relative lock times have the semantics of calculating
            // the first block or time at which the transaction would be
            // valid. When calculating the effective block time or height
            // for the entire transaction, we switch to using the
            // semantics of nLockTime which is the last invalid block
            // time or height.  Thus we subtract 1 from the calculated
            // time or height.

            // Time-based relative lock-times are measured from the
            // smallest allowed timestamp of the block containing the
            // txout being spent, which is the median time past of the
            // block prior.
            nMinTime = std::max(nMinTime, nCoinTime + (int64_t)((txin.nSequence & CTxIn::SEQUENCE_LOCKTIME_MASK) << CTxIn::SEQUENCE_LOCKTIME_GRANULARITY) - 1);
        } else {
            nMinHeight = std::max(nMinHeight, nCoinHeight + (int)(txin.nSequence & CTxIn::SEQUENCE_LOCKTIME_MASK) - 1);
        }
    }

    return std::make_pair(nMinHeight, nMinTime);
}

bool EvaluateSequenceLocks(const CBlockIndex& block, std::pair<int, int64_t> lockPair)
{
    assert(block.pprev);
    int64_t nBlockTime = block.pprev->GetMedianTimePast();
    if (lockPair.first >= block.nHeight || lockPair.second >= nBlockTime)
        return false;

    return true;
}

bool SequenceLocks(const CTransaction &tx, int flags, std::vector<int>* prevHeights, const CBlockIndex& block)
{
    return EvaluateSequenceLocks(block, CalculateSequenceLocks(tx, flags, prevHeights, block));
}

unsigned int GetLegacySigOpCount(const CTransaction& tx)
{
    unsigned int nSigOps = 0;
    for (const auto& txin : tx.vin)
    {
        nSigOps += txin.scriptSig.GetSigOpCount(false);
    }
    for (const auto& txout : tx.vout)
    {
        nSigOps += txout.scriptPubKey.GetSigOpCount(false);
    }
    return nSigOps;
}

unsigned int GetP2SHSigOpCount(const CTransaction& tx, const CCoinsViewCache& inputs)
{
    if (tx.IsCoinBase())
        return 0;

    unsigned int nSigOps = 0;
    for (unsigned int i = 0; i < tx.vin.size(); i++)
    {
        const Coin& coin = inputs.AccessCoin(tx.vin[i].prevout);
        assert(!coin.IsSpent());
        const CTxOut &prevout = coin.out;
        if (prevout.scriptPubKey.IsPayToScriptHash())
            nSigOps += prevout.scriptPubKey.GetSigOpCount(tx.vin[i].scriptSig);
    }
    return nSigOps;
}

int64_t GetTransactionSigOpCost(const CTransaction& tx, const CCoinsViewCache& inputs, int flags)
{
    int64_t nSigOps = GetLegacySigOpCount(tx) * WITNESS_SCALE_FACTOR;

    if (tx.IsCoinBase())
        return nSigOps;

    if (flags & SCRIPT_VERIFY_P2SH) {
        nSigOps += GetP2SHSigOpCount(tx, inputs) * WITNESS_SCALE_FACTOR;
    }

    for (unsigned int i = 0; i < tx.vin.size(); i++)
    {
        const Coin& coin = inputs.AccessCoin(tx.vin[i].prevout);
        assert(!coin.IsSpent());
        const CTxOut &prevout = coin.out;
        nSigOps += CountWitnessSigOps(tx.vin[i].scriptSig, prevout.scriptPubKey, &tx.vin[i].scriptWitness, flags);
    }
    return nSigOps;
}

<<<<<<< HEAD
//! Check to make sure that the inputs and outputs CAmount match exactly.
bool Consensus::CheckTxAssets(const CTransaction& tx, CValidationState& state, const CCoinsViewCache& inputs, std::vector<std::pair<std::string, uint256> >& vPairReissueAssets, const bool fRunningUnitTests, CAssetsCache* assetsCache, AssetInfo* pAssetInfo)
{
    if (!fRunningUnitTests) {
        if (!assetsCache)
            assetsCache = GetCurrentAssetCache();
    }

    if (!assetsCache && !fRunningUnitTests) {
        return error("%s : Assets Cache is null, failing", __func__);
    }

    // are the actual inputs available?
    if (!inputs.HaveInputs(tx)) {
        return state.DoS(100, false, REJECT_INVALID, "bad-txns-inputs-missing-or-spent", false,
                         strprintf("%s: inputs missing/spent", __func__));
    }

    // Create map that stores the amount of an asset transaction input. Used to verify no assets are burned
    std::map<std::string, CAmount> totalInputs;

    for (unsigned int i = 0; i < tx.vin.size(); ++i) {
        const COutPoint &prevout = tx.vin[i].prevout;
        const Coin& coin = inputs.AccessCoin(prevout);
        assert(!coin.IsSpent());

        if (coin.IsAsset()) {
            std::string strName;
            CAmount nAmount;

            if (!GetAssetInfoFromCoin(coin, strName, nAmount))
                return state.DoS(100, false, REJECT_INVALID, "bad-txns-failed-to-get-asset-from-script");

            // Add to the total value of assets in the inputs
            if (totalInputs.count(strName))
                totalInputs.at(strName) += nAmount;
            else
                totalInputs.insert(make_pair(strName, nAmount));
        }
    }

    // Create map that stores the amount of an asset transaction output. Used to verify no assets are burned
    std::map<std::string, CAmount> totalOutputs;

    for (const auto& txout : tx.vout) {
        if (txout.scriptPubKey.IsTransferAsset()) {
            CAssetTransfer transfer;
            std::string address;
            if (!TransferAssetFromScript(txout.scriptPubKey, transfer, address))
                return state.DoS(100, false, REJECT_INVALID, "bad-tx-asset-transfer-bad-deserialize");

            // Add to the total value of assets in the outputs
            if (totalOutputs.count(transfer.strName))
                totalOutputs.at(transfer.strName) += transfer.nAmount;
            else
                totalOutputs.insert(make_pair(transfer.strName, transfer.nAmount));

            if (!fRunningUnitTests) {
                std::string strError;
                if (!transfer.IsValid(strError)) {
                    if (pAssetInfo && pAssetInfo->fFromMempool) {
                        return state.DoS(0, false, REJECT_INVALID, "bad-txns-" + strError);
                    }

                    if (pAssetInfo && !pAssetInfo->fFromMempool) {
                        if (pAssetInfo->nTimeAdded >= Params().X16RV2ActivationTime())
                            return state.DoS(100, false, REJECT_INVALID, "bad-txns-" + strError);
                    }
                }

                if (IsAssetNameAnOwner(transfer.strName)) {
                    if (transfer.nAmount != OWNER_ASSET_AMOUNT)
                        return state.DoS(100, false, REJECT_INVALID, "bad-txns-transfer-owner-amount-was-not-1");
                } else {
                    // For all other types of assets, make sure they are sending the right type of units
                    CNewAsset asset;
                    if (!assetsCache->GetAssetMetaDataIfExists(transfer.strName, asset))
                        return state.DoS(100, false, REJECT_INVALID, "bad-txns-transfer-asset-not-exist");

                    if (asset.strName != transfer.strName)
                        return state.DoS(100, false, REJECT_INVALID, "bad-txns-asset-database-corrupted");

                    if (!CheckAmountWithUnits(transfer.nAmount, asset.units))
                        return state.DoS(100, false, REJECT_INVALID, "bad-txns-transfer-asset-amount-not-match-units");
                }
            }
        } else if (txout.scriptPubKey.IsReissueAsset()) {
            CReissueAsset reissue;
            std::string address;
            if (!ReissueAssetFromScript(txout.scriptPubKey, reissue, address))
                return state.DoS(100, false, REJECT_INVALID, "bad-tx-asset-reissue-bad-deserialize");

            if (!fRunningUnitTests) {
                std::string strError;
                if (!reissue.IsValid(strError, *assetsCache)) {
                    return state.DoS(100, false, REJECT_INVALID,
                                     "bad-txns" + strError);
                }
            }

            if (mapReissuedAssets.count(reissue.strName)) {
                if (mapReissuedAssets.at(reissue.strName) != tx.GetHash())
                    return state.DoS(100, false, REJECT_INVALID, "bad-tx-reissue-chaining-not-allowed");
            } else {
                vPairReissueAssets.emplace_back(std::make_pair(reissue.strName, tx.GetHash()));
            }
        }
    }

    for (const auto& outValue : totalOutputs) {
        if (!totalInputs.count(outValue.first)) {
            std::string errorMsg;
            errorMsg = strprintf("Bad Transaction - Trying to create outpoint for asset that you don't have: %s", outValue.first);
            return state.DoS(100, false, REJECT_INVALID, "bad-tx-inputs-outputs-mismatch " + errorMsg);
        }

        if (totalInputs.at(outValue.first) != outValue.second) {
            std::string errorMsg;
            errorMsg = strprintf("Bad Transaction - Assets would be burnt %s", outValue.first);
            return state.DoS(100, false, REJECT_INVALID, "bad-tx-inputs-outputs-mismatch " + errorMsg);
        }
    }

    // Check the input size and the output size
    if (totalOutputs.size() != totalInputs.size()) {
        return state.DoS(100, false, REJECT_INVALID, "bad-tx-asset-inputs-size-does-not-match-outputs-size");
    }

    return true;
}

bool CheckTransaction(const CTransaction& tx, CValidationState &state, CAssetsCache* assetCache, bool fCheckDuplicateInputs, bool fMemPoolCheck, bool fCheckAssetDuplicate, bool fForceDuplicateCheck, NewAssetInfo* newAssetInfo)
=======
bool CheckTransaction(const CTransaction& tx, CValidationState &state, bool fCheckDuplicateInputs)
>>>>>>> d465edb3
{
    // Basic checks that don't depend on any context
    if (tx.vin.empty())
        return state.DoS(10, false, REJECT_INVALID, "bad-txns-vin-empty");
    if (tx.vout.empty())
        return state.DoS(10, false, REJECT_INVALID, "bad-txns-vout-empty");
    // Size limits (this doesn't take the witness into account, as that hasn't been checked for malleability)
    if (::GetSerializeSize(tx, SER_NETWORK, PROTOCOL_VERSION | SERIALIZE_TRANSACTION_NO_WITNESS) * WITNESS_SCALE_FACTOR > GetMaxBlockWeight())
        return state.DoS(100, false, REJECT_INVALID, "bad-txns-oversize");

    // Check for negative or overflow output values
    CAmount nValueOut = 0;
    std::set<std::string> setAssetTransferNames;
    std::map<std::pair<std::string, std::string>, int> mapNullDataTxCount; // (asset_name, address) -> int
    std::set<std::string> setNullGlobalAssetChanges;
    bool fContainsNewRestrictedAsset = false;
    bool fContainsRestrictedAssetReissue = false;
    bool fContainsNullAssetVerifierTx = false;
    int nCountAddTagOuts = 0;
    for (const auto& txout : tx.vout)
    {
        if (txout.nValue < 0)
            return state.DoS(100, false, REJECT_INVALID, "bad-txns-vout-negative");
        if (txout.nValue > MAX_MONEY)
            return state.DoS(100, false, REJECT_INVALID, "bad-txns-vout-toolarge");
        nValueOut += txout.nValue;
        if (!MoneyRange(nValueOut))
            return state.DoS(100, false, REJECT_INVALID, "bad-txns-txouttotal-toolarge");

        /** RVN START */
        // Find and handle all new OP_RVN_ASSET null data transactions
        if (txout.scriptPubKey.IsNullAsset()) {
            CNullAssetTxData data;
            std::string address;
            std::string strError = "";

            if (txout.scriptPubKey.IsNullAssetTxDataScript()) {
                if (!AssetNullDataFromScript(txout.scriptPubKey, data, address))
                    return state.DoS(100, false, REJECT_INVALID, "bad-txns-null-asset-data-serialization");

                if (!VerifyNullAssetDataFlag(data.flag, strError))
                    return state.DoS(100, false, REJECT_INVALID, strError);

                auto pair = std::make_pair(data.asset_name, address);
                if(!mapNullDataTxCount.count(pair)){
                    mapNullDataTxCount.insert(std::make_pair(pair, 0));
                }

                mapNullDataTxCount.at(pair)++;

                if (mapNullDataTxCount.at(pair) > 1)
                    return state.DoS(100, false, REJECT_INVALID, "bad-txns-null-data-only-one-change-per-asset-address");

                // For each qualifier that is added, there is a burn fee
                if (IsAssetNameAQualifier(data.asset_name)) {
                    if (data.flag == (int)QualifierType::ADD_QUALIFIER) {
                        nCountAddTagOuts++;
                    }
                }

            } else if (txout.scriptPubKey.IsNullGlobalRestrictionAssetTxDataScript()) {
                if (!GlobalAssetNullDataFromScript(txout.scriptPubKey, data))
                    return state.DoS(100, false, REJECT_INVALID, "bad-txns-null-global-asset-data-serialization");

                if (!VerifyNullAssetDataFlag(data.flag, strError))
                    return state.DoS(100, false, REJECT_INVALID, strError);

                if (setNullGlobalAssetChanges.count(data.asset_name)) {
                    return state.DoS(100, false, REJECT_INVALID, "bad-txns-null-data-only-one-global-change-per-asset-name");
                }

                setNullGlobalAssetChanges.insert(data.asset_name);

            } else if (txout.scriptPubKey.IsNullAssetVerifierTxDataScript()) {

                if (!CheckVerifierAssetTxOut(txout, strError))
                    return state.DoS(100, false, REJECT_INVALID, strError);

                if (fContainsNullAssetVerifierTx)
                    return state.DoS(100, false, REJECT_INVALID, "bad-txns-null-data-only-one-verifier-per-tx");

                fContainsNullAssetVerifierTx = true;
            }
        }
        /** RVN END */

        /** RVN START */
        bool isAsset = false;
        int nType;
        bool fIsOwner;
        if (txout.scriptPubKey.IsAssetScript(nType, fIsOwner))
            isAsset = true;

        // Make sure that all asset tx have a nValue of zero RVN
        if (isAsset && txout.nValue != 0)
            return state.DoS(100, false, REJECT_INVALID, "bad-txns-asset-tx-amount-isn't-zero");

        // Check for transfers that don't meet the assets units only if the assetCache is not null
        if (isAsset) {
            // Get the transfer transaction data from the scriptPubKey
            if (nType == TX_TRANSFER_ASSET) {
                CAssetTransfer transfer;
                std::string address;
                if (!TransferAssetFromScript(txout.scriptPubKey, transfer, address))
                    return state.DoS(100, false, REJECT_INVALID, "bad-txns-transfer-asset-bad-deserialize");

                // insert into set, so that later on we can check asset null data transactions
                setAssetTransferNames.insert(transfer.strName);

                // Check asset name validity and get type
                AssetType assetType;
                if (!IsAssetNameValid(transfer.strName, assetType)) {
                    return state.DoS(100, false, REJECT_INVALID, "bad-txns-transfer-asset-name-invalid");
                }

                // If the transfer is an ownership asset. Check to make sure that it is OWNER_ASSET_AMOUNT
                if (IsAssetNameAnOwner(transfer.strName)) {
                    if (transfer.nAmount != OWNER_ASSET_AMOUNT)
                        return state.DoS(100, false, REJECT_INVALID, "bad-txns-transfer-owner-amount-was-not-1");
                }

                // If the transfer is a unique asset. Check to make sure that it is UNIQUE_ASSET_AMOUNT
                if (assetType == AssetType::UNIQUE) {
                    if (transfer.nAmount != UNIQUE_ASSET_AMOUNT)
                        return state.DoS(100, false, REJECT_INVALID, "bad-txns-transfer-unique-amount-was-not-1");
                }

                // If the transfer is a restricted channel asset.
                if (assetType == AssetType::RESTRICTED) {
                    // TODO add checks here if any
                }

                // If the transfer is a qualifier channel asset.
                if (assetType == AssetType::QUALIFIER || assetType == AssetType::SUB_QUALIFIER) {
                    if (transfer.nAmount < QUALIFIER_ASSET_MIN_AMOUNT || transfer.nAmount > QUALIFIER_ASSET_MAX_AMOUNT)
                        return state.DoS(100, false, REJECT_INVALID, "bad-txns-transfer-qualifier-amount-must be between 1 - 100");
                }
            }
        }
    }

    // Check for Add Tag Burn Fee
    if (nCountAddTagOuts) {
        if (!tx.CheckAddingTagBurnFee(nCountAddTagOuts))
            return state.DoS(100, false, REJECT_INVALID, "bad-txns-tx-doesn't-contain-required-burn-fee-for-adding-tags");
    }

    for (auto entry: mapNullDataTxCount) {
        if (entry.first.first.front() == RESTRICTED_CHAR) {
            std::string ownerToken = entry.first.first.substr(1,  entry.first.first.size()); // $TOKEN into TOKEN
            if (!setAssetTransferNames.count(ownerToken + OWNER_TAG)) {
                return state.DoS(100, false, REJECT_INVALID, "bad-txns-tx-contains-restricted-asset-null-tx-without-asset-transfer");
            }
        } else { // must be a qualifier asset QUALIFIER_CHAR
            if (!setAssetTransferNames.count(entry.first.first)) {
                return state.DoS(100, false, REJECT_INVALID,
                                 "bad-txns-tx-contains-qualifier-asset-null-tx-without-asset-transfer");
            }
        }
    }

    for (auto name: setNullGlobalAssetChanges) {
        std::string rootName = name.substr(1,  name.size()); // $TOKEN into TOKEN
        if (!setAssetTransferNames.count(rootName + OWNER_TAG)) {
            return state.DoS(100, false, REJECT_INVALID, "bad-txns-tx-contains-global-asset-null-tx-without-asset-transfer");
        }
    }

    /** RVN END */

    if (fCheckDuplicateInputs) {
        std::set<COutPoint> vInOutPoints;
        for (const auto& txin : tx.vin)
        {
            if (!vInOutPoints.insert(txin.prevout).second)
                return state.DoS(100, false, REJECT_INVALID, "bad-txns-inputs-duplicate");
        }
    }

    if (tx.IsCoinBase())
    {
        if (tx.vin[0].scriptSig.size() < 2 || tx.vin[0].scriptSig.size() > 100)
            return state.DoS(100, false, REJECT_INVALID, "bad-cb-length");
    }
    else
    {
        for (const auto& txin : tx.vin)
            if (txin.prevout.IsNull())
                return state.DoS(10, false, REJECT_INVALID, "bad-txns-prevout-null");
    }

    /** RVN START */
<<<<<<< HEAD
    if (AreAssetsDeployed()) {
        if (assetCache) {
            if (tx.IsNewAsset()) {

                /** Verify the reissue assets data */
                std::string strError = "";
                if(!tx.VerifyNewAsset(strError, newAssetInfo))
                    return state.DoS(100, false, REJECT_INVALID, strError);
=======
    if (tx.IsNewAsset()) {
        /** Verify the reissue assets data */
        std::string strError = "";
        if(!tx.VerifyNewAsset(strError))
            return state.DoS(100, false, REJECT_INVALID, strError);

        CNewAsset asset;
        std::string strAddress;
        if (!AssetFromTransaction(tx, asset, strAddress))
            return state.DoS(100, false, REJECT_INVALID, "bad-txns-issue-asset-from-transaction");

        // Validate the new assets information
        if (!IsNewOwnerTxValid(tx, asset.strName, strAddress, strError))
            return state.DoS(100, false, REJECT_INVALID, strError);

        if(!CheckNewAsset(asset, strError))
            return state.DoS(100, false, REJECT_INVALID, strError);

    } else if (tx.IsReissueAsset()) {

        /** Verify the reissue assets data */
        std::string strError;
        if (!tx.VerifyReissueAsset(strError))
            return state.DoS(100, false, REJECT_INVALID, strError);

        CReissueAsset reissue;
        std::string strAddress;
        if (!ReissueAssetFromTransaction(tx, reissue, strAddress))
            return state.DoS(100, false, REJECT_INVALID, "bad-txns-reissue-asset");

        if (!CheckReissueAsset(reissue, strError))
            return state.DoS(100, false, REJECT_INVALID, strError);

        // Get the assetType
        AssetType type;
        IsAssetNameValid(reissue.strName, type);

        // If this is a reissuance of a restricted asset, mark it as such, so we can check to make sure only valid verifier string tx are added to the chain
        if (type == AssetType::RESTRICTED) {
            CNullAssetTxVerifierString new_verifier;
            bool fNotFound = false;

            // Try and get the verifier string if it was changed
            if (!tx.GetVerifierStringFromTx(new_verifier, strError, fNotFound)) {
                // If it return false for any other reason besides not being found, fail the transaction check
                if (!fNotFound) {
                    return state.DoS(100, false, REJECT_INVALID,
                                     "bad-txns-reissue-restricted-verifier-" + strError);
                }
            }
>>>>>>> d465edb3

            fContainsRestrictedAssetReissue = true;
        }

    } else if (tx.IsNewUniqueAsset()) {

        /** Verify the unique assets data */
        std::string strError = "";
        if (!tx.VerifyNewUniqueAsset(strError)) {
            return state.DoS(100, false, REJECT_INVALID, strError);
        }


        for (auto out : tx.vout)
        {
            if (IsScriptNewUniqueAsset(out.scriptPubKey))
            {
                CNewAsset asset;
                std::string strAddress;
                if (!AssetFromScript(out.scriptPubKey, asset, strAddress))
                    return state.DoS(100, false, REJECT_INVALID, "bad-txns-check-transaction-issue-unique-asset-serialization");

                if (!CheckNewAsset(asset, strError))
                    return state.DoS(100, false, REJECT_INVALID, "bad-txns-issue-unique" + strError);
            }
        }
    } else if (tx.IsNewMsgChannelAsset()) {
        /** Verify the msg channel assets data */
        std::string strError = "";
        if(!tx.VerifyNewMsgChannelAsset(strError))
            return state.DoS(100, false, REJECT_INVALID, strError);

        CNewAsset asset;
        std::string strAddress;
        if (!MsgChannelAssetFromTransaction(tx, asset, strAddress))
            return state.DoS(100, false, REJECT_INVALID, "bad-txns-issue-msgchannel-from-transaction");

        if (!CheckNewAsset(asset, strError))
            return state.DoS(100, error("%s: %s", __func__, strError), REJECT_INVALID, "bad-txns-issue-msgchannel" + strError);

    } else if (tx.IsNewQualifierAsset()) {
        /** Verify the qualifier channel assets data */
        std::string strError = "";
        if(!tx.VerifyNewQualfierAsset(strError))
            return state.DoS(100, false, REJECT_INVALID, strError);

        CNewAsset asset;
        std::string strAddress;
        if (!QualifierAssetFromTransaction(tx, asset, strAddress))
            return state.DoS(100, false, REJECT_INVALID, "bad-txns-issue-qualifier-from-transaction");

        if (!CheckNewAsset(asset, strError))
            return state.DoS(100, false, REJECT_INVALID, "bad-txns-issue-qualfier" + strError);

    } else if (tx.IsNewRestrictedAsset()) {
        /** Verify the restricted assets data. */
        std::string strError = "";
        if(!tx.VerifyNewRestrictedAsset(strError))
            return state.DoS(100, false, REJECT_INVALID, strError);

        // Get asset data
        CNewAsset asset;
        std::string strAddress;
        if (!RestrictedAssetFromTransaction(tx, asset, strAddress))
            return state.DoS(100, false, REJECT_INVALID, "bad-txns-issue-restricted-from-transaction");

        if (!CheckNewAsset(asset, strError))
            return state.DoS(100, false, REJECT_INVALID, "bad-txns-issue-restricted" + strError);

        // Get verifier string
        CNullAssetTxVerifierString verifier;
        if (!tx.GetVerifierStringFromTx(verifier, strError))
            return state.DoS(100, false, REJECT_INVALID, "bad-txns-issue-restricted-verifier-search-" + strError);

        // Mark that this transaction has a restricted asset issuance, for checks later with the verifier string tx
        fContainsNewRestrictedAsset = true;
    }
    else {
        // Fail if transaction contains any non-transfer asset scripts and hasn't conformed to one of the
        // above transaction types.  Also fail if it contains OP_RVN_ASSET opcode but wasn't a valid script.
        for (auto out : tx.vout) {
            int nType;
            bool _isOwner;
            if (out.scriptPubKey.IsAssetScript(nType, _isOwner)) {
                if (nType != TX_TRANSFER_ASSET) {
                    return state.DoS(100, false, REJECT_INVALID, "bad-txns-bad-asset-transaction");
                }
            } else {
                if (out.scriptPubKey.Find(OP_RVN_ASSET)) {
                    if (out.scriptPubKey[0] != OP_RVN_ASSET) {
                        return state.DoS(100, false, REJECT_INVALID,
                                         "bad-txns-op-rvn-asset-not-in-right-script-location");
                    }
                }
            }
        }
    }

    // Check to make sure that if there is a verifier string, that there is also a issue or reissuance of a restricted asset
    if (fContainsNullAssetVerifierTx && !fContainsRestrictedAssetReissue && !fContainsNewRestrictedAsset)
        return state.DoS(100, false, REJECT_INVALID, "bad-txns-tx-cointains-verifier-string-without-restricted-asset-issuance-or-reissuance");

    // If there is a restricted asset issuance, verify that there is a verifier tx associated with it.
    if (fContainsNewRestrictedAsset && !fContainsNullAssetVerifierTx) {
        return state.DoS(100, false, REJECT_INVALID, "bad-txns-tx-cointains-restricted-asset-issuance-without-verifier");
    }

    // we allow restricted asset reissuance without having a verifier string transaction, we don't force it to be update
    /** RVN END */

    return true;
}

bool Consensus::CheckTxInputs(const CTransaction& tx, CValidationState& state, const CCoinsViewCache& inputs, int nSpendHeight, CAmount& txfee)
{
    // are the actual inputs available?
    if (!inputs.HaveInputs(tx)) {
        return state.DoS(100, false, REJECT_INVALID, "bad-txns-inputs-missingorspent", false,
                         strprintf("%s: inputs missing/spent", __func__));
    }

    CAmount nValueIn = 0;
    for (unsigned int i = 0; i < tx.vin.size(); ++i) {
        const COutPoint &prevout = tx.vin[i].prevout;
        const Coin& coin = inputs.AccessCoin(prevout);
        assert(!coin.IsSpent());

        // If prev is coinbase, check that it's matured
        if (coin.IsCoinBase() && nSpendHeight - coin.nHeight < COINBASE_MATURITY) {
            return state.Invalid(false,
                REJECT_INVALID, "bad-txns-premature-spend-of-coinbase",
                strprintf("tried to spend coinbase at depth %d", nSpendHeight - coin.nHeight));
        }

        // Check for negative or overflow input values
        nValueIn += coin.out.nValue;
        if (!MoneyRange(coin.out.nValue) || !MoneyRange(nValueIn)) {
            return state.DoS(100, false, REJECT_INVALID, "bad-txns-inputvalues-outofrange");
        }
    }

    const CAmount value_out = tx.GetValueOut();
    if (nValueIn < value_out) {
        return state.DoS(100, false, REJECT_INVALID, "bad-txns-in-belowout", false,
            strprintf("value in (%s) < value out (%s)", FormatMoney(nValueIn), FormatMoney(value_out)));
    }

    // Tally transaction fees
    const CAmount txfee_aux = nValueIn - value_out;
    if (!MoneyRange(txfee_aux)) {
        return state.DoS(100, false, REJECT_INVALID, "bad-txns-fee-out-of-range");
    }

    txfee = txfee_aux;
    return true;
<<<<<<< HEAD
=======
}

//! Check to make sure that the inputs and outputs CAmount match exactly.
bool Consensus::CheckTxAssets(const CTransaction& tx, CValidationState& state, const CCoinsViewCache& inputs, CAssetsCache* assetCache, bool fCheckMempool, std::vector<std::pair<std::string, uint256> >& vPairReissueAssets, const bool fRunningUnitTests, std::set<CMessage>* setMessages, int64_t nBlocktime,   std::vector<std::pair<std::string, CNullAssetTxData>>* myNullAssetData)
{
    // are the actual inputs available?
    if (!inputs.HaveInputs(tx)) {
        return state.DoS(100, false, REJECT_INVALID, "bad-txns-inputs-missing-or-spent", false,
                         strprintf("%s: inputs missing/spent", __func__));
    }

    // Create map that stores the amount of an asset transaction input. Used to verify no assets are burned
    std::map<std::string, CAmount> totalInputs;

    std::map<std::string, std::string> mapAddresses;

    for (unsigned int i = 0; i < tx.vin.size(); ++i) {
        const COutPoint &prevout = tx.vin[i].prevout;
        const Coin& coin = inputs.AccessCoin(prevout);
        assert(!coin.IsSpent());

        if (coin.IsAsset()) {
            CAssetOutputEntry data;
            if (!GetAssetData(coin.out.scriptPubKey, data))
                return state.DoS(100, false, REJECT_INVALID, "bad-txns-failed-to-get-asset-from-script");

            // Add to the total value of assets in the inputs
            if (totalInputs.count(data.assetName))
                totalInputs.at(data.assetName) += data.nAmount;
            else
                totalInputs.insert(make_pair(data.assetName, data.nAmount));

            if (AreMessagesDeployed()) {
                mapAddresses.insert(make_pair(data.assetName,EncodeDestination(data.destination)));
            }

            if (IsAssetNameAnRestricted(data.assetName)) {
                if (assetCache->CheckForAddressRestriction(data.assetName, EncodeDestination(data.destination), true)) {
                    return state.DoS(100, false, REJECT_INVALID, "bad-txns-restricted-asset-transfer-from-frozen-address");
                }
            }
        }
    }

    // Create map that stores the amount of an asset transaction output. Used to verify no assets are burned
    std::map<std::string, CAmount> totalOutputs;
    int index = 0;
    int64_t currentTime = GetTime();
    std::string strError = "";
    int i = 0;
    for (const auto& txout : tx.vout) {
        i++;
        bool fIsAsset = false;
        int nType = 0;
        bool fIsOwner = false;
        if (txout.scriptPubKey.IsAssetScript(nType, fIsOwner))
            fIsAsset = true;

        if (assetCache) {
            if (fIsAsset && !AreAssetsDeployed())
                return state.DoS(100, false, REJECT_INVALID, "bad-txns-is-asset-and-asset-not-active");

            if (txout.scriptPubKey.IsNullAsset()) {
                if (!AreRestrictedAssetsDeployed())
                    return state.DoS(100, false, REJECT_INVALID,
                                     "bad-tx-null-asset-data-before-restricted-assets-activated");

                if (txout.scriptPubKey.IsNullAssetTxDataScript()) {
                    if (!ContextualCheckNullAssetTxOut(txout, assetCache, strError, myNullAssetData))
                        return state.DoS(100, false, REJECT_INVALID, strError);
                } else if (txout.scriptPubKey.IsNullGlobalRestrictionAssetTxDataScript()) {
                    if (!ContextualCheckGlobalAssetTxOut(txout, assetCache, strError))
                        return state.DoS(100, false, REJECT_INVALID, strError);
                } else if (txout.scriptPubKey.IsNullAssetVerifierTxDataScript()) {
                    if (!ContextualCheckVerifierAssetTxOut(txout, assetCache, strError))
                        return state.DoS(100, false, REJECT_INVALID, strError);
                } else {
                    return state.DoS(100, false, REJECT_INVALID, "bad-tx-null-asset-data-unknown-type");
                }
            }
        }

        if (nType == TX_TRANSFER_ASSET) {
            CAssetTransfer transfer;
            std::string address = "";
            if (!TransferAssetFromScript(txout.scriptPubKey, transfer, address))
                return state.DoS(100, false, REJECT_INVALID, "bad-tx-asset-transfer-bad-deserialize");

            if (!ContextualCheckTransferAsset(assetCache, transfer, address, strError))
                return state.DoS(100, false, REJECT_INVALID, strError);

            // Add to the total value of assets in the outputs
            if (totalOutputs.count(transfer.strName))
                totalOutputs.at(transfer.strName) += transfer.nAmount;
            else
                totalOutputs.insert(make_pair(transfer.strName, transfer.nAmount));

            if (!fRunningUnitTests) {
                if (IsAssetNameAnOwner(transfer.strName)) {
                    if (transfer.nAmount != OWNER_ASSET_AMOUNT)
                        return state.DoS(100, false, REJECT_INVALID, "bad-txns-transfer-owner-amount-was-not-1");
                } else {
                    // For all other types of assets, make sure they are sending the right type of units
                    CNewAsset asset;
                    if (!assetCache->GetAssetMetaDataIfExists(transfer.strName, asset))
                        return state.DoS(100, false, REJECT_INVALID, "bad-txns-transfer-asset-not-exist");

                    if (asset.strName != transfer.strName)
                        return state.DoS(100, false, REJECT_INVALID, "bad-txns-asset-database-corrupted");

                    if (!CheckAmountWithUnits(transfer.nAmount, asset.units))
                        return state.DoS(100, false, REJECT_INVALID, "bad-txns-transfer-asset-amount-not-match-units");
                }
            }

            /** Get messages from the transaction, only used when getting called from ConnectBlock **/
            // Get the messages from the Tx unless they are expired
            if (AreMessagesDeployed() && fMessaging && setMessages) {
                if (IsAssetNameAnOwner(transfer.strName) || IsAssetNameAnMsgChannel(transfer.strName)) {
                    if (!transfer.message.empty()) {
                        if (transfer.nExpireTime == 0 || transfer.nExpireTime > currentTime) {
                            if (mapAddresses.count(transfer.strName)) {
                                if (mapAddresses.at(transfer.strName) == address) {
                                    COutPoint out(tx.GetHash(), index);
                                    CMessage message(out, transfer.strName, transfer.message,
                                                     transfer.nExpireTime, nBlocktime);
                                    setMessages->insert(message);
                                    LogPrintf("Got message: %s\n", message.ToString()); // TODO remove after testing
                                }
                            }
                        }
                    }
                }
            }
        } else if (nType == TX_REISSUE_ASSET) {
            CReissueAsset reissue;
            std::string address;
            if (!ReissueAssetFromScript(txout.scriptPubKey, reissue, address))
                return state.DoS(100, false, REJECT_INVALID, "bad-tx-asset-reissue-bad-deserialize");

            if (mapReissuedAssets.count(reissue.strName)) {
                if (mapReissuedAssets.at(reissue.strName) != tx.GetHash())
                    return state.DoS(100, false, REJECT_INVALID, "bad-tx-reissue-chaining-not-allowed");
            } else {
                vPairReissueAssets.emplace_back(std::make_pair(reissue.strName, tx.GetHash()));
            }
        }
        index++;
    }

    if (assetCache) {
        if (tx.IsNewAsset()) {
            // Get the asset type
            CNewAsset asset;
            std::string address;
            if (!AssetFromScript(tx.vout[tx.vout.size() - 1].scriptPubKey, asset, address)) {
                error("%s : Failed to get new asset from transaction: %s", __func__, tx.GetHash().GetHex());
                return state.DoS(100, false, REJECT_INVALID, "bad-txns-issue-serialzation-failed");
            }

            AssetType assetType;
            IsAssetNameValid(asset.strName, assetType);

            if (!ContextualCheckNewAsset(assetCache, asset, strError, fCheckMempool))
                return state.DoS(100, false, REJECT_INVALID, strError);

        } else if (tx.IsReissueAsset()) {
            CReissueAsset reissue_asset;
            std::string address;
            if (!ReissueAssetFromScript(tx.vout[tx.vout.size() - 1].scriptPubKey, reissue_asset, address)) {
                error("%s : Failed to get new asset from transaction: %s", __func__, tx.GetHash().GetHex());
                return state.DoS(100, false, REJECT_INVALID, "bad-txns-reissue-serialzation-failed");
            }
            if (!ContextualCheckReissueAsset(assetCache, reissue_asset, strError, tx))
                return state.DoS(100, false, REJECT_INVALID, "bad-txns-reissue-contextual-" + strError);
        } else if (tx.IsNewUniqueAsset()) {
            if (!ContextualCheckUniqueAssetTx(assetCache, strError, tx))
                return state.DoS(100, false, REJECT_INVALID, "bad-txns-issue-unique-contextual-" + strError);
        } else if (tx.IsNewMsgChannelAsset()) {
            if (!AreMessagesDeployed())
                return state.DoS(100, false, REJECT_INVALID, "bad-txns-issue-msgchannel-before-messaging-is-active");

            CNewAsset asset;
            std::string strAddress;
            if (!MsgChannelAssetFromTransaction(tx, asset, strAddress))
                return state.DoS(100, false, REJECT_INVALID, "bad-txns-issue-msgchannel-serialzation-failed");

            if (!ContextualCheckNewAsset(assetCache, asset, strError, fCheckMempool))
                return state.DoS(100, error("%s: %s", __func__, strError), REJECT_INVALID,
                                 "bad-txns-issue-msgchannel-contextual-" + strError);
        } else if (tx.IsNewQualifierAsset()) {
            if (!AreRestrictedAssetsDeployed())
                return state.DoS(100, false, REJECT_INVALID, "bad-txns-issue-qualifier-before-it-is-active");

            CNewAsset asset;
            std::string strAddress;
            if (!QualifierAssetFromTransaction(tx, asset, strAddress))
                return state.DoS(100, false, REJECT_INVALID, "bad-txns-issue-qualifier-serialzation-failed");

            if (!ContextualCheckNewAsset(assetCache, asset, strError, fCheckMempool))
                return state.DoS(100, false, REJECT_INVALID, "bad-txns-issue-qualfier-contextual" + strError);

        } else if (tx.IsNewRestrictedAsset()) {
            if (!AreRestrictedAssetsDeployed())
                return state.DoS(100, false, REJECT_INVALID, "bad-txns-issue-restricted-before-it-is-active");

            // Get asset data
            CNewAsset asset;
            std::string strAddress;
            if (!RestrictedAssetFromTransaction(tx, asset, strAddress))
                return state.DoS(100, false, REJECT_INVALID, "bad-txns-issue-restricted-serialzation-failed");

            if (!ContextualCheckNewAsset(assetCache, asset, strError, fCheckMempool))
                return state.DoS(100, false, REJECT_INVALID, "bad-txns-issue-restricted-contextual" + strError);

            // Get verifier string
            CNullAssetTxVerifierString verifier;
            if (!tx.GetVerifierStringFromTx(verifier, strError))
                return state.DoS(100, false, REJECT_INVALID, "bad-txns-issue-restricted-verifier-search-" + strError);

            // Check the verifier string against the destination address
            if (!ContextualCheckVerifierString(assetCache, verifier.verifier_string, strAddress, strError))
                return state.DoS(100, false, REJECT_INVALID, strError);

        } else {
            for (auto out : tx.vout) {
                int nType;
                bool _isOwner;
                if (out.scriptPubKey.IsAssetScript(nType, _isOwner)) {
                    if (nType != TX_TRANSFER_ASSET) {
                        return state.DoS(100, false, REJECT_INVALID, "bad-txns-bad-asset-transaction");
                    }
                } else {
                    if (out.scriptPubKey.Find(OP_RVN_ASSET)) {
                        if (AreRestrictedAssetsDeployed()) {
                            if (out.scriptPubKey[0] != OP_RVN_ASSET) {
                                return state.DoS(100, false, REJECT_INVALID,
                                                 "bad-txns-op-rvn-asset-not-in-right-script-location");
                            }
                        } else {
                            return state.DoS(100, false, REJECT_INVALID, "bad-txns-bad-asset-script");
                        }
                    }
                }
            }
        }
    }

    for (const auto& outValue : totalOutputs) {
        if (!totalInputs.count(outValue.first)) {
            std::string errorMsg;
            errorMsg = strprintf("Bad Transaction - Trying to create outpoint for asset that you don't have: %s", outValue.first);
            return state.DoS(100, false, REJECT_INVALID, "bad-tx-inputs-outputs-mismatch " + errorMsg);
        }

        if (totalInputs.at(outValue.first) != outValue.second) {
            std::string errorMsg;
            errorMsg = strprintf("Bad Transaction - Assets would be burnt %s", outValue.first);
            return state.DoS(100, false, REJECT_INVALID, "bad-tx-inputs-outputs-mismatch " + errorMsg);
        }
    }

    // Check the input size and the output size
    if (totalOutputs.size() != totalInputs.size()) {
        return state.DoS(100, false, REJECT_INVALID, "bad-tx-asset-inputs-size-does-not-match-outputs-size");
    }
    return true;
>>>>>>> d465edb3
}<|MERGE_RESOLUTION|>--- conflicted
+++ resolved
@@ -166,142 +166,7 @@
     return nSigOps;
 }
 
-<<<<<<< HEAD
-//! Check to make sure that the inputs and outputs CAmount match exactly.
-bool Consensus::CheckTxAssets(const CTransaction& tx, CValidationState& state, const CCoinsViewCache& inputs, std::vector<std::pair<std::string, uint256> >& vPairReissueAssets, const bool fRunningUnitTests, CAssetsCache* assetsCache, AssetInfo* pAssetInfo)
-{
-    if (!fRunningUnitTests) {
-        if (!assetsCache)
-            assetsCache = GetCurrentAssetCache();
-    }
-
-    if (!assetsCache && !fRunningUnitTests) {
-        return error("%s : Assets Cache is null, failing", __func__);
-    }
-
-    // are the actual inputs available?
-    if (!inputs.HaveInputs(tx)) {
-        return state.DoS(100, false, REJECT_INVALID, "bad-txns-inputs-missing-or-spent", false,
-                         strprintf("%s: inputs missing/spent", __func__));
-    }
-
-    // Create map that stores the amount of an asset transaction input. Used to verify no assets are burned
-    std::map<std::string, CAmount> totalInputs;
-
-    for (unsigned int i = 0; i < tx.vin.size(); ++i) {
-        const COutPoint &prevout = tx.vin[i].prevout;
-        const Coin& coin = inputs.AccessCoin(prevout);
-        assert(!coin.IsSpent());
-
-        if (coin.IsAsset()) {
-            std::string strName;
-            CAmount nAmount;
-
-            if (!GetAssetInfoFromCoin(coin, strName, nAmount))
-                return state.DoS(100, false, REJECT_INVALID, "bad-txns-failed-to-get-asset-from-script");
-
-            // Add to the total value of assets in the inputs
-            if (totalInputs.count(strName))
-                totalInputs.at(strName) += nAmount;
-            else
-                totalInputs.insert(make_pair(strName, nAmount));
-        }
-    }
-
-    // Create map that stores the amount of an asset transaction output. Used to verify no assets are burned
-    std::map<std::string, CAmount> totalOutputs;
-
-    for (const auto& txout : tx.vout) {
-        if (txout.scriptPubKey.IsTransferAsset()) {
-            CAssetTransfer transfer;
-            std::string address;
-            if (!TransferAssetFromScript(txout.scriptPubKey, transfer, address))
-                return state.DoS(100, false, REJECT_INVALID, "bad-tx-asset-transfer-bad-deserialize");
-
-            // Add to the total value of assets in the outputs
-            if (totalOutputs.count(transfer.strName))
-                totalOutputs.at(transfer.strName) += transfer.nAmount;
-            else
-                totalOutputs.insert(make_pair(transfer.strName, transfer.nAmount));
-
-            if (!fRunningUnitTests) {
-                std::string strError;
-                if (!transfer.IsValid(strError)) {
-                    if (pAssetInfo && pAssetInfo->fFromMempool) {
-                        return state.DoS(0, false, REJECT_INVALID, "bad-txns-" + strError);
-                    }
-
-                    if (pAssetInfo && !pAssetInfo->fFromMempool) {
-                        if (pAssetInfo->nTimeAdded >= Params().X16RV2ActivationTime())
-                            return state.DoS(100, false, REJECT_INVALID, "bad-txns-" + strError);
-                    }
-                }
-
-                if (IsAssetNameAnOwner(transfer.strName)) {
-                    if (transfer.nAmount != OWNER_ASSET_AMOUNT)
-                        return state.DoS(100, false, REJECT_INVALID, "bad-txns-transfer-owner-amount-was-not-1");
-                } else {
-                    // For all other types of assets, make sure they are sending the right type of units
-                    CNewAsset asset;
-                    if (!assetsCache->GetAssetMetaDataIfExists(transfer.strName, asset))
-                        return state.DoS(100, false, REJECT_INVALID, "bad-txns-transfer-asset-not-exist");
-
-                    if (asset.strName != transfer.strName)
-                        return state.DoS(100, false, REJECT_INVALID, "bad-txns-asset-database-corrupted");
-
-                    if (!CheckAmountWithUnits(transfer.nAmount, asset.units))
-                        return state.DoS(100, false, REJECT_INVALID, "bad-txns-transfer-asset-amount-not-match-units");
-                }
-            }
-        } else if (txout.scriptPubKey.IsReissueAsset()) {
-            CReissueAsset reissue;
-            std::string address;
-            if (!ReissueAssetFromScript(txout.scriptPubKey, reissue, address))
-                return state.DoS(100, false, REJECT_INVALID, "bad-tx-asset-reissue-bad-deserialize");
-
-            if (!fRunningUnitTests) {
-                std::string strError;
-                if (!reissue.IsValid(strError, *assetsCache)) {
-                    return state.DoS(100, false, REJECT_INVALID,
-                                     "bad-txns" + strError);
-                }
-            }
-
-            if (mapReissuedAssets.count(reissue.strName)) {
-                if (mapReissuedAssets.at(reissue.strName) != tx.GetHash())
-                    return state.DoS(100, false, REJECT_INVALID, "bad-tx-reissue-chaining-not-allowed");
-            } else {
-                vPairReissueAssets.emplace_back(std::make_pair(reissue.strName, tx.GetHash()));
-            }
-        }
-    }
-
-    for (const auto& outValue : totalOutputs) {
-        if (!totalInputs.count(outValue.first)) {
-            std::string errorMsg;
-            errorMsg = strprintf("Bad Transaction - Trying to create outpoint for asset that you don't have: %s", outValue.first);
-            return state.DoS(100, false, REJECT_INVALID, "bad-tx-inputs-outputs-mismatch " + errorMsg);
-        }
-
-        if (totalInputs.at(outValue.first) != outValue.second) {
-            std::string errorMsg;
-            errorMsg = strprintf("Bad Transaction - Assets would be burnt %s", outValue.first);
-            return state.DoS(100, false, REJECT_INVALID, "bad-tx-inputs-outputs-mismatch " + errorMsg);
-        }
-    }
-
-    // Check the input size and the output size
-    if (totalOutputs.size() != totalInputs.size()) {
-        return state.DoS(100, false, REJECT_INVALID, "bad-tx-asset-inputs-size-does-not-match-outputs-size");
-    }
-
-    return true;
-}
-
-bool CheckTransaction(const CTransaction& tx, CValidationState &state, CAssetsCache* assetCache, bool fCheckDuplicateInputs, bool fMemPoolCheck, bool fCheckAssetDuplicate, bool fForceDuplicateCheck, NewAssetInfo* newAssetInfo)
-=======
 bool CheckTransaction(const CTransaction& tx, CValidationState &state, bool fCheckDuplicateInputs)
->>>>>>> d465edb3
 {
     // Basic checks that don't depend on any context
     if (tx.vin.empty())
@@ -494,16 +359,6 @@
     }
 
     /** RVN START */
-<<<<<<< HEAD
-    if (AreAssetsDeployed()) {
-        if (assetCache) {
-            if (tx.IsNewAsset()) {
-
-                /** Verify the reissue assets data */
-                std::string strError = "";
-                if(!tx.VerifyNewAsset(strError, newAssetInfo))
-                    return state.DoS(100, false, REJECT_INVALID, strError);
-=======
     if (tx.IsNewAsset()) {
         /** Verify the reissue assets data */
         std::string strError = "";
@@ -554,7 +409,6 @@
                                      "bad-txns-reissue-restricted-verifier-" + strError);
                 }
             }
->>>>>>> d465edb3
 
             fContainsRestrictedAssetReissue = true;
         }
@@ -710,8 +564,6 @@
 
     txfee = txfee_aux;
     return true;
-<<<<<<< HEAD
-=======
 }
 
 //! Check to make sure that the inputs and outputs CAmount match exactly.
@@ -979,5 +831,4 @@
         return state.DoS(100, false, REJECT_INVALID, "bad-tx-asset-inputs-size-does-not-match-outputs-size");
     }
     return true;
->>>>>>> d465edb3
 }