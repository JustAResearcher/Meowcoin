--- conflicted
+++ resolved
@@ -11,12 +11,8 @@
 #include <stdint.h>
 #include <vector>
 #include <string>
-<<<<<<< HEAD
-struct NewAssetInfo;
-=======
 #include <set>
 
->>>>>>> d465edb3
 class CBlockIndex;
 class CCoinsViewCache;
 class CTransaction;
@@ -30,16 +26,7 @@
 /** Transaction validation functions */
 
 /** Context-independent validity checks */
-<<<<<<< HEAD
-bool CheckTransaction(const CTransaction& tx, CValidationState& state, CAssetsCache* assetCache = nullptr, bool fCheckDuplicateInputs=true, bool fMemPoolCheck=false, bool fCheckAssetDuplicate = true, bool fForceDuplicateCheck = true, NewAssetInfo* newAssetInfo = nullptr);
-
-struct AssetInfo {
-    bool fFromMempool;
-    uint32_t nTimeAdded;
-};
-=======
 bool CheckTransaction(const CTransaction& tx, CValidationState& state, bool fCheckDuplicateInputs=true);
->>>>>>> d465edb3
 
 namespace Consensus {
 /**
@@ -51,11 +38,7 @@
 bool CheckTxInputs(const CTransaction& tx, CValidationState& state, const CCoinsViewCache& inputs, int nSpendHeight, CAmount& txfee);
 
 /** RVN START */
-<<<<<<< HEAD
-bool CheckTxAssets(const CTransaction& tx, CValidationState& state, const CCoinsViewCache& inputs, std::vector<std::pair<std::string, uint256> >& vPairReissueAssets, const bool fRunningUnitTests = false, CAssetsCache* assetsCache=nullptr, AssetInfo* pAssetInfo = nullptr);
-=======
 bool CheckTxAssets(const CTransaction& tx, CValidationState& state, const CCoinsViewCache& inputs, CAssetsCache* assetCache, bool fCheckMempool, std::vector<std::pair<std::string, uint256> >& vPairReissueAssets, const bool fRunningUnitTests = false, std::set<CMessage>* setMessages = nullptr, int64_t nBlocktime = 0,  std::vector<std::pair<std::string, CNullAssetTxData>>* myNullAssetData = nullptr);
->>>>>>> d465edb3
 /** RVN END */
 } // namespace Consensus
 
