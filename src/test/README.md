### Compiling/running unit tests

Unit tests will be automatically compiled if dependencies were met in `./configure`
and tests weren't explicitly disabled.

After configuring, they can be run with `make check`.

To run the ravend tests manually, launch `src/test/test_raven`. To recompile
after a test file was modified, run `make` and then run the test again. If you
modify a non-test file, use `make -C src/test` to recompile only what's needed
to run the ravend tests.

To add more ravend tests, add `BOOST_AUTO_TEST_CASE` functions to the existing
.cpp files in the `test/` directory or add new .cpp files that
implement new BOOST_AUTO_TEST_SUITE sections.

To run the raven-qt tests manually, launch `src/qt/test/test_raven-qt`

To add more raven-qt tests, add them to the `src/qt/test/` directory and
the `src/qt/test/test_main.cpp` file.

### Running individual tests

test_raven has some built-in command-line arguments; for
example, to run just the getarg_tests verbosely:

    test_raven --log_level=all --run_test=getarg_tests

... or to run just the doubledash test:

    test_raven --run_test=getarg_tests/doubledash

Run `test_raven --help` for the full list.

### Note on adding test cases

The sources in this directory are unit test cases.  Boost includes a
unit testing framework, and since raven already uses boost, it makes
sense to simply use this framework rather than require developers to
configure some other framework (we want as few impediments to creating
unit tests as possible).

The build system is setup to compile an executable called `test_raven`
that runs all of the unit tests.  The main source file is called
<<<<<<< HEAD
test_raven.cpp. To add a new unit test file to our test suite you need
to add the file to `src/Makefile.test.include`. The pattern is to create
one test file for each class or source file for which you want to create
unit tests.  The file naming convention is `<source_filename>_tests.cpp`
and such files should wrap their tests in a test suite
called `<source_filename>_tests`. For an example of this pattern,
=======
test_raven.cpp. To add a new unit test file to our test suite you need 
to add the file to `src/Makefile.test.include`. The pattern is to create 
one test file for each class or source file for which you want to create 
unit tests.  The file naming convention is `<source_filename>_tests.cpp` 
and such files should wrap their tests in a test suite 
called `<source_filename>_tests`. For an example of this pattern, 
>>>>>>> b3e24e4e
examine `uint256_tests.cpp`.

For further reading, I found the following website to be helpful in
explaining how the boost unit test framework works:
[http://www.alittlemadness.com/2009/03/31/c-unit-testing-with-boosttest/](http://www.alittlemadness.com/2009/03/31/c-unit-testing-with-boosttest/).<|MERGE_RESOLUTION|>--- conflicted
+++ resolved
@@ -42,21 +42,12 @@
 
 The build system is setup to compile an executable called `test_raven`
 that runs all of the unit tests.  The main source file is called
-<<<<<<< HEAD
-test_raven.cpp. To add a new unit test file to our test suite you need
-to add the file to `src/Makefile.test.include`. The pattern is to create
-one test file for each class or source file for which you want to create
-unit tests.  The file naming convention is `<source_filename>_tests.cpp`
-and such files should wrap their tests in a test suite
-called `<source_filename>_tests`. For an example of this pattern,
-=======
 test_raven.cpp. To add a new unit test file to our test suite you need 
 to add the file to `src/Makefile.test.include`. The pattern is to create 
 one test file for each class or source file for which you want to create 
 unit tests.  The file naming convention is `<source_filename>_tests.cpp` 
 and such files should wrap their tests in a test suite 
 called `<source_filename>_tests`. For an example of this pattern, 
->>>>>>> b3e24e4e
 examine `uint256_tests.cpp`.
 
 For further reading, I found the following website to be helpful in
