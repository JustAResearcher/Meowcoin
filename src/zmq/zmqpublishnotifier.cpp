// Copyright (c) 2015-2016 The Bitcoin Core developers
// Copyright (c) 2017-2019 The Raven Core developers
// Distributed under the MIT software license, see the accompanying
// file COPYING or http://www.opensource.org/licenses/mit-license.php.

#include "chain.h"
#include "chainparams.h"
#include "streams.h"
#include "zmqpublishnotifier.h"
#include "validation.h"
#include "util.h"
#include "rpc/server.h"

static std::multimap<std::string, CZMQAbstractPublishNotifier*> mapPublishNotifiers;

static const char *MSG_HASHBLOCK   = "hashblock";
static const char *MSG_HASHTX      = "hashtx";
static const char *MSG_RAWBLOCK    = "rawblock";
static const char *MSG_RAWTX       = "rawtx";
static const char *MSG_RAWASSETMSG = "rawmessage";

// Internal function to send multipart message
static int zmq_send_multipart(void *sock, const void* data, size_t size, ...)
{
    va_list args;
    va_start(args, size);

    while (1)
    {
        zmq_msg_t msg;

        int rc = zmq_msg_init_size(&msg, size);
        if (rc != 0)
        {
            zmqError("Unable to initialize ZMQ msg");
            va_end(args);
            return -1;
        }

        void *buf = zmq_msg_data(&msg);
        memcpy(buf, data, size);

        data = va_arg(args, const void*);

        rc = zmq_msg_send(&msg, sock, data ? ZMQ_SNDMORE : 0);
        if (rc == -1)
        {
            zmqError("Unable to send ZMQ msg");
            zmq_msg_close(&msg);
            va_end(args);
            return -1;
        }

        zmq_msg_close(&msg);

        if (!data)
            break;

        size = va_arg(args, size_t);
    }
    va_end(args);
    return 0;
}

bool CZMQAbstractPublishNotifier::Initialize(void *pcontext)
{
    assert(!psocket);

    // check if address is being used by other publish notifier
    std::multimap<std::string, CZMQAbstractPublishNotifier*>::iterator i = mapPublishNotifiers.find(address);

    if (i==mapPublishNotifiers.end())
    {
        psocket = zmq_socket(pcontext, ZMQ_PUB);
        if (!psocket)
        {
            zmqError("Failed to create socket");
            return false;
        }

        int rc = zmq_bind(psocket, address.c_str());
        if (rc!=0)
        {
            zmqError("Failed to bind address");
            zmq_close(psocket);
            return false;
        }

        // register this notifier for the address, so it can be reused for other publish notifier
        mapPublishNotifiers.insert(std::make_pair(address, this));
        return true;
    }
    else
    {
        LogPrint(BCLog::ZMQ, "zmq: Reusing socket for address %s\n", address);

        psocket = i->second->psocket;
        mapPublishNotifiers.insert(std::make_pair(address, this));

        return true;
    }
}

void CZMQAbstractPublishNotifier::Shutdown()
{
    assert(psocket);

    int count = mapPublishNotifiers.count(address);

    // remove this notifier from the list of publishers using this address
    typedef std::multimap<std::string, CZMQAbstractPublishNotifier*>::iterator iterator;
    std::pair<iterator, iterator> iterpair = mapPublishNotifiers.equal_range(address);

    for (iterator it = iterpair.first; it != iterpair.second; ++it)
    {
        if (it->second==this)
        {
            mapPublishNotifiers.erase(it);
            break;
        }
    }

    if (count == 1)
    {
        LogPrint(BCLog::ZMQ, "Close socket at address %s\n", address);
        int linger = 0;
        zmq_setsockopt(psocket, ZMQ_LINGER, &linger, sizeof(linger));
        zmq_close(psocket);
    }

    psocket = nullptr;
}

bool CZMQAbstractPublishNotifier::SendMessage(const char *command, const void* data, size_t size)
{
    assert(psocket);

    /* send three parts, command & data & a LE 4byte sequence number */
    unsigned char msgseq[sizeof(uint32_t)];
    WriteLE32(&msgseq[0], nSequence);
    int rc = zmq_send_multipart(psocket, command, strlen(command), data, size, msgseq, (size_t)sizeof(uint32_t), nullptr);
    if (rc == -1)
        return false;

    /* increment memory only sequence number after sending */
    nSequence++;

    return true;
}

bool CZMQPublishHashBlockNotifier::NotifyBlock(const CBlockIndex *pindex)
{
    uint256 hash = pindex->GetBlockHash();
    LogPrint(BCLog::ZMQ, "zmq: Publish hashblock %s\n", hash.GetHex());
    char data[32];
    for (unsigned int i = 0; i < 32; i++)
        data[31 - i] = hash.begin()[i];
    return SendMessage(MSG_HASHBLOCK, data, 32);
}

bool CZMQPublishHashTransactionNotifier::NotifyTransaction(const CTransaction &transaction)
{
    uint256 hash = transaction.GetHash();
    LogPrint(BCLog::ZMQ, "zmq: Publish hashtx %s\n", hash.GetHex());
    char data[32];
    for (unsigned int i = 0; i < 32; i++)
        data[31 - i] = hash.begin()[i];
    return SendMessage(MSG_HASHTX, data, 32);
}

bool CZMQPublishRawBlockNotifier::NotifyBlock(const CBlockIndex *pindex)
{
    LogPrint(BCLog::ZMQ, "zmq: Publish rawblock %s\n", pindex->GetBlockHash().GetHex());

<<<<<<< HEAD
    const Consensus::ConsensusParams& consensusParams = Params().GetConsensus();
=======
    const Consensus::Params& consensusParams = GetParams().GetConsensus();
>>>>>>> d465edb3
    CDataStream ss(SER_NETWORK, PROTOCOL_VERSION | RPCSerializationFlags());
    {
        LOCK(cs_main);
        CBlock block;
        if(!ReadBlockFromDisk(block, pindex, consensusParams))
        {
            zmqError("Can't read block from disk");
            return false;
        }

        ss << block;
    }

    return SendMessage(MSG_RAWBLOCK, &(*ss.begin()), ss.size());
}

bool CZMQPublishRawTransactionNotifier::NotifyTransaction(const CTransaction &transaction)
{
    uint256 hash = transaction.GetHash();
    LogPrint(BCLog::ZMQ, "zmq: Publish rawtx %s\n", hash.GetHex());
    CDataStream ss(SER_NETWORK, PROTOCOL_VERSION | RPCSerializationFlags());
    ss << transaction;
    return SendMessage(MSG_RAWTX, &(*ss.begin()), ss.size());
}

bool CZMQPublishNewAssetMessageNotifier::NotifyMessage(const CMessage &message)
{
    LogPrint(BCLog::ZMQ, "zmq: Publish message %s\n", message.ToString());

    CZMQMessage zmqmessage(message);
    std::string str = zmqmessage.createJsonString();
    return SendMessage(MSG_RAWASSETMSG, &(*str.begin()), str.size());
}<|MERGE_RESOLUTION|>--- conflicted
+++ resolved
@@ -172,11 +172,7 @@
 {
     LogPrint(BCLog::ZMQ, "zmq: Publish rawblock %s\n", pindex->GetBlockHash().GetHex());
 
-<<<<<<< HEAD
-    const Consensus::ConsensusParams& consensusParams = Params().GetConsensus();
-=======
     const Consensus::Params& consensusParams = GetParams().GetConsensus();
->>>>>>> d465edb3
     CDataStream ss(SER_NETWORK, PROTOCOL_VERSION | RPCSerializationFlags());
     {
         LOCK(cs_main);
