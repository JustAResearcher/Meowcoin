// Copyright (c) 2010 Satoshi Nakamoto
// Copyright (c) 2009-2016 The Bitcoin Core developers
// Copyright (c) 2017-2019 The Raven Core developers
// Distributed under the MIT software license, see the accompanying
// file COPYING or http://www.opensource.org/licenses/mit-license.php.

#include "rpc/server.h"

#include "base58.h"
#include "fs.h"
#include "init.h"
#include "random.h"
#include "sync.h"
#include "ui_interface.h"
#include "util.h"
#include "utilstrencodings.h"
#include "mining.h"

#include <univalue.h>

#include <boost/bind.hpp>
#include <boost/signals2/signal.hpp>
#include <boost/algorithm/string/case_conv.hpp> // for to_upper()
#include <boost/algorithm/string/classification.hpp>
#include <boost/algorithm/string/split.hpp>

#include <memory> // for unique_ptr
#include <unordered_map>
#include <validation.h>

#include "assets/assets.h"

static bool fRPCRunning = false;
static bool fRPCInWarmup = true;
static std::string rpcWarmupStatus("RPC server started");
static CCriticalSection cs_rpcWarmup;
/* Timer-creating functions */
static RPCTimerInterface* timerInterface = nullptr;
/* Map of name to timer. */
static std::map<std::string, std::unique_ptr<RPCTimerBase> > deadlineTimers;

static struct CRPCSignals
{
    boost::signals2::signal<void ()> Started;
    boost::signals2::signal<void ()> Stopped;
    boost::signals2::signal<void (const CRPCCommand&)> PreCommand;
} g_rpcSignals;

void RPCServer::OnStarted(std::function<void ()> slot)
{
    g_rpcSignals.Started.connect(slot);
}

void RPCServer::OnStopped(std::function<void ()> slot)
{
    g_rpcSignals.Stopped.connect(slot);
}

void RPCTypeCheck(const UniValue& params,
                  const std::list<UniValue::VType>& typesExpected,
                  bool fAllowNull)
{
    unsigned int i = 0;
    for (UniValue::VType t : typesExpected)
    {
        if (params.size() <= i)
            break;

        const UniValue& v = params[i];
        if (!(fAllowNull && v.isNull())) {
            RPCTypeCheckArgument(v, t);
        }
        i++;
    }
}

void RPCTypeCheckArgument(const UniValue& value, UniValue::VType typeExpected)
{
    if (value.type() != typeExpected) {
        throw JSONRPCError(RPC_TYPE_ERROR, strprintf("Expected type %s, got %s", uvTypeName(typeExpected), uvTypeName(value.type())));
    }
}

void RPCTypeCheckObj(const UniValue& o,
    const std::map<std::string, UniValueType>& typesExpected,
    bool fAllowNull,
    bool fStrict)
{
    for (const auto& t : typesExpected) {
        const UniValue& v = find_value(o, t.first);
        if (!fAllowNull && v.isNull())
            throw JSONRPCError(RPC_TYPE_ERROR, strprintf("Missing %s", t.first));

        if (!(t.second.typeAny || v.type() == t.second.type || (fAllowNull && v.isNull()))) {
            std::string err = strprintf("Expected type %s for %s, got %s",
                uvTypeName(t.second.type), t.first, uvTypeName(v.type()));
            throw JSONRPCError(RPC_TYPE_ERROR, err);
        }
    }

    if (fStrict)
    {
        for (const std::string& k : o.getKeys())
        {
            if (typesExpected.count(k) == 0)
            {
                std::string err = strprintf("Unexpected key %s", k);
                throw JSONRPCError(RPC_TYPE_ERROR, err);
            }
        }
    }
}

CAmount AmountFromValue(const UniValue& value, bool p_isRVN)
{
    if (!value.isNum() && !value.isStr())
        throw JSONRPCError(RPC_TYPE_ERROR, "Amount is not a number or string");
    CAmount amount;
    if (!ParseFixedPoint(value.getValStr(), 8, &amount))
        throw JSONRPCError(RPC_TYPE_ERROR, strprintf("Invalid amount (3): %s", value.getValStr()));
    if (p_isRVN && !MoneyRange(amount))
        throw JSONRPCError(RPC_TYPE_ERROR, strprintf("Amount out of range: %s", amount));
    return amount;
}

uint256 ParseHashV(const UniValue& v, std::string strName)
{
    std::string strHex;
    if (v.isStr())
        strHex = v.get_str();
    if (!IsHex(strHex)) // Note: IsHex("") is false
        throw JSONRPCError(RPC_INVALID_PARAMETER, strName+" must be hexadecimal string (not '"+strHex+"')");
    if (64 != strHex.length())
        throw JSONRPCError(RPC_INVALID_PARAMETER, strprintf("%s must be of length %d (not %d)", strName, 64, strHex.length()));
    uint256 result;
    result.SetHex(strHex);
    return result;
}
uint256 ParseHashO(const UniValue& o, std::string strKey)
{
    return ParseHashV(find_value(o, strKey), strKey);
}
std::vector<unsigned char> ParseHexV(const UniValue& v, std::string strName)
{
    std::string strHex;
    if (v.isStr())
        strHex = v.get_str();
    if (!IsHex(strHex))
        throw JSONRPCError(RPC_INVALID_PARAMETER, strName+" must be hexadecimal string (not '"+strHex+"')");
    return ParseHex(strHex);
}
std::vector<unsigned char> ParseHexO(const UniValue& o, std::string strKey)
{
    return ParseHexV(find_value(o, strKey), strKey);
}

/**
 * Note: This interface may still be subject to change.
 */

std::string CRPCTable::help(const std::string& strCommand, const JSONRPCRequest& helpreq) const
{
    std::string strRet;
    std::string category;
    std::set<rpcfn_type> setDone;
    std::vector<std::pair<std::string, const CRPCCommand*> > vCommands;

    for (std::map<std::string, const CRPCCommand*>::const_iterator mi = mapCommands.begin(); mi != mapCommands.end(); ++mi)
        vCommands.push_back(make_pair(mi->second->category + mi->first, mi->second));
    sort(vCommands.begin(), vCommands.end());

    JSONRPCRequest jreq(helpreq);
    jreq.fHelp = true;
    jreq.params = UniValue();

    for (const std::pair<std::string, const CRPCCommand*>& command : vCommands)
    {
        const CRPCCommand *pcmd = command.second;
        std::string strMethod = pcmd->name;
        if ((strCommand != "" || pcmd->category == "hidden") && strMethod != strCommand)
            continue;
        jreq.strMethod = strMethod;
        try
        {
            rpcfn_type pfn = pcmd->actor;
            if (setDone.insert(pfn).second)
                (*pfn)(jreq);
        }
        catch (const std::exception& e)
        {
            // Help text is returned in an exception
            std::string strHelp = std::string(e.what());
            if (strCommand == "")
            {
                if (strHelp.find('\n') != std::string::npos)
                    strHelp = strHelp.substr(0, strHelp.find('\n'));

                if (category != pcmd->category)
                {
                    if (!category.empty())
                        strRet += "\n";
                    category = pcmd->category;
                    std::string firstLetter = category.substr(0,1);
                    boost::to_upper(firstLetter);
                    strRet += "== " + firstLetter + category.substr(1) + " ==\n";
                }
            }
            strRet += strHelp + "\n";
        }
    }
    if (strRet == "")
        strRet = strprintf("help: unknown command: %s\n", strCommand);
    strRet = strRet.substr(0,strRet.size()-1);
    return strRet;
}

UniValue help(const JSONRPCRequest& jsonRequest)
{
    if (jsonRequest.fHelp || jsonRequest.params.size() > 1)
        throw std::runtime_error(
            "help ( \"command\" )\n"
            "\nList all commands, or get help for a specified command.\n"
            "\nArguments:\n"
            "1. \"command\"     (string, optional) The command to get help on\n"
            "\nResult:\n"
            "\"text\"     (string) The help text\n"
        );

    std::string strCommand;
    if (jsonRequest.params.size() > 0)
        strCommand = jsonRequest.params[0].get_str();

    return tableRPC.help(strCommand, jsonRequest);
}


UniValue stop(const JSONRPCRequest& jsonRequest)
{
    // Accept the deprecated and ignored 'detach' boolean argument
    if (jsonRequest.fHelp || jsonRequest.params.size() > 1)
        throw std::runtime_error(
            "stop\n"
            "\nStop Raven server.");
    // Event loop will exit after current HTTP requests have been handled, so
    // this reply will get back to the client.
    StartShutdown();
    return "Raven server stopping";
}

UniValue uptime(const JSONRPCRequest& jsonRequest)
{
    if (jsonRequest.fHelp || jsonRequest.params.size() > 1)
        throw std::runtime_error(
                "uptime\n"
                        "\nReturns the total uptime of the server.\n"
                        "\nResult:\n"
                        "ttt        (numeric) The number of seconds that the server has been running\n"
                        "\nExamples:\n"
                + HelpExampleCli("uptime", "")
                + HelpExampleRpc("uptime", "")
        );

    return GetTime() - GetStartupTime();
}

/**
 * Call Table
 */
static const CRPCCommand vRPCCommands[] =
{ //  category              name                      actor (function)         argNames
  //  --------------------- ------------------------  -----------------------  ----------
    /* Overall control/query calls */
    { "control",            "help",                   &help,                   {"command"}  },
    { "control",            "stop",                   &stop,                   {}  },
    { "control",            "uptime",                 &uptime,                 {}  },
    
   
};

CRPCTable::CRPCTable()
{
    unsigned int vcidx;
    for (vcidx = 0; vcidx < (sizeof(vRPCCommands) / sizeof(vRPCCommands[0])); vcidx++)
    {
        const CRPCCommand *pcmd;

        pcmd = &vRPCCommands[vcidx];
        mapCommands[pcmd->name] = pcmd;
    }
}

const CRPCCommand *CRPCTable::operator[](const std::string &name) const
{
    std::map<std::string, const CRPCCommand*>::const_iterator it = mapCommands.find(name);
    if (it == mapCommands.end())
        return nullptr;
    return (*it).second;
}

bool CRPCTable::appendCommand(const std::string& name, const CRPCCommand* pcmd)
{
    if (IsRPCRunning())
        return false;

    // don't allow overwriting for now
    std::map<std::string, const CRPCCommand*>::const_iterator it = mapCommands.find(name);
    if (it != mapCommands.end())
        return false;

    mapCommands[name] = pcmd;
    return true;
}

bool StartRPC()
{
    LogPrint(BCLog::RPC, "Starting RPC\n");
    fRPCRunning = true;
    g_rpcSignals.Started();
    return true;
}

void InterruptRPC()
{
    LogPrint(BCLog::RPC, "Interrupting RPC\n");
    // Interrupt e.g. running longpolls
    fRPCRunning = false;
}

void StopRPC()
{
    LogPrint(BCLog::RPC, "Stopping RPC\n");
    deadlineTimers.clear();
    DeleteAuthCookie();
    g_rpcSignals.Stopped();
}

bool IsRPCRunning()
{
    return fRPCRunning;
}

void SetRPCWarmupStatus(const std::string& newStatus)
{
    LOCK(cs_rpcWarmup);
    rpcWarmupStatus = newStatus;
}

void SetRPCWarmupFinished()
{
    LOCK(cs_rpcWarmup);
    assert(fRPCInWarmup);
    fRPCInWarmup = false;
}

bool RPCIsInWarmup(std::string *outStatus)
{
    LOCK(cs_rpcWarmup);
    if (outStatus)
        *outStatus = rpcWarmupStatus;
    return fRPCInWarmup;
}

void JSONRPCRequest::parse(const UniValue& valRequest)
{
    // Parse request
    if (!valRequest.isObject())
        throw JSONRPCError(RPC_INVALID_REQUEST, "Invalid Request object");
    const UniValue& request = valRequest.get_obj();

    // Parse id now so errors from here on will have the id
    id = find_value(request, "id");

    // Parse method
    UniValue valMethod = find_value(request, "method");
    if (valMethod.isNull())
        throw JSONRPCError(RPC_INVALID_REQUEST, "Missing method");
    if (!valMethod.isStr())
        throw JSONRPCError(RPC_INVALID_REQUEST, "Method must be a string");
    strMethod = valMethod.get_str();
    LogPrint(BCLog::RPC, "ThreadRPCServer method=%s\n", SanitizeString(strMethod));

    // Parse params
    UniValue valParams = find_value(request, "params");
    if (valParams.isArray() || valParams.isObject())
        params = valParams;
    else if (valParams.isNull())
        params = UniValue(UniValue::VARR);
    else
<<<<<<< HEAD
        throw JSONRPCError(RPC_INVALID_REQUEST, "ConsensusParams must be an array or object");
=======
        throw JSONRPCError(RPC_INVALID_REQUEST, "GetParams must be an array or object");
>>>>>>> d465edb3
}

bool IsDeprecatedRPCEnabled(const std::string& method)
{
    const std::vector<std::string> enabled_methods = gArgs.GetArgs("-deprecatedrpc");

    return find(enabled_methods.begin(), enabled_methods.end(), method) != enabled_methods.end();
}

static UniValue JSONRPCExecOne(JSONRPCRequest jreq, const UniValue& req)
{
    UniValue rpc_result(UniValue::VOBJ);

    try {
        jreq.parse(req);

        UniValue result = tableRPC.execute(jreq);
        rpc_result = JSONRPCReplyObj(result, NullUniValue, jreq.id);
    }
    catch (const UniValue& objError)
    {
        rpc_result = JSONRPCReplyObj(NullUniValue, objError, jreq.id);
    }
    catch (const std::exception& e)
    {
        rpc_result = JSONRPCReplyObj(NullUniValue,
                                     JSONRPCError(RPC_PARSE_ERROR, e.what()), jreq.id);
    }

    return rpc_result;
}

std::string JSONRPCExecBatch(const JSONRPCRequest& jreq, const UniValue& vReq)
{
    UniValue ret(UniValue::VARR);
    for (unsigned int reqIdx = 0; reqIdx < vReq.size(); reqIdx++)
        ret.push_back(JSONRPCExecOne(jreq, vReq[reqIdx]));

    return ret.write() + "\n";
}

/**
 * Process named arguments into a vector of positional arguments, based on the
 * passed-in specification for the RPC call's arguments.
 */
static inline JSONRPCRequest transformNamedArguments(const JSONRPCRequest& in, const std::vector<std::string>& argNames)
{
    JSONRPCRequest out = in;
    out.params = UniValue(UniValue::VARR);
    // Build a map of parameters, and remove ones that have been processed, so that we can throw a focused error if
    // there is an unknown one.
    const std::vector<std::string>& keys = in.params.getKeys();
    const std::vector<UniValue>& values = in.params.getValues();
    std::unordered_map<std::string, const UniValue*> argsIn;
    for (size_t i=0; i<keys.size(); ++i) {
        argsIn[keys[i]] = &values[i];
    }
    // Process expected parameters.
    int hole = 0;
    for (const std::string &argNamePattern: argNames) {
        std::vector<std::string> vargNames;
        boost::algorithm::split(vargNames, argNamePattern, boost::algorithm::is_any_of("|"));
        auto fr = argsIn.end();
        for (const std::string & argName : vargNames) {
            fr = argsIn.find(argName);
            if (fr != argsIn.end()) {
                break;
            }
        }
        if (fr != argsIn.end()) {
            for (int i = 0; i < hole; ++i) {
                // Fill hole between specified parameters with JSON nulls,
                // but not at the end (for backwards compatibility with calls
                // that act based on number of specified parameters).
                out.params.push_back(UniValue());
            }
            hole = 0;
            out.params.push_back(*fr->second);
            argsIn.erase(fr);
        } else {
            hole += 1;
        }
    }
    // If there are still arguments in the argsIn map, this is an error.
    if (!argsIn.empty()) {
        throw JSONRPCError(RPC_INVALID_PARAMETER, "Unknown named parameter " + argsIn.begin()->first);
    }
    // Return request with named arguments transformed to positional arguments
    return out;
}

UniValue CRPCTable::execute(const JSONRPCRequest &request) const
{
    // Return immediately if in warmup
    {
        LOCK(cs_rpcWarmup);
        if (fRPCInWarmup)
            throw JSONRPCError(RPC_IN_WARMUP, rpcWarmupStatus);
    }

    // Find method
    const CRPCCommand *pcmd = tableRPC[request.strMethod];
    if (!pcmd)
        throw JSONRPCError(RPC_METHOD_NOT_FOUND, "Method not found");

    g_rpcSignals.PreCommand(*pcmd);

    try
    {
        // Execute, convert arguments to array if necessary
        if (request.params.isObject()) {
            return pcmd->actor(transformNamedArguments(request, pcmd->argNames));
        } else {
            return pcmd->actor(request);
        }
    }
    catch (const std::exception& e)
    {
        throw JSONRPCError(RPC_MISC_ERROR, e.what());
    }
}

std::vector<std::string> CRPCTable::listCommands() const
{
    std::vector<std::string> commandList;
    typedef std::map<std::string, const CRPCCommand*> commandMap;

    std::transform( mapCommands.begin(), mapCommands.end(),
                   std::back_inserter(commandList),
                   boost::bind(&commandMap::value_type::first,_1) );
    return commandList;
}

std::string HelpExampleCli(const std::string& methodname, const std::string& args)
{
    return "> raven-cli " + methodname + " " + args + "\n";
}

std::string HelpExampleRpc(const std::string& methodname, const std::string& args)
{
    return "> curl --user myusername --data-binary '{\"jsonrpc\": \"1.0\", \"id\":\"curltest\", "
        "\"method\": \"" + methodname + "\", \"params\": [" + args + "] }' -H 'content-type: text/plain;' http://127.0.0.1:8766/\n";
}

void RPCSetTimerInterfaceIfUnset(RPCTimerInterface *iface)
{
    if (!timerInterface)
        timerInterface = iface;
}

void RPCSetTimerInterface(RPCTimerInterface *iface)
{
    timerInterface = iface;
}

void RPCUnsetTimerInterface(RPCTimerInterface *iface)
{
    if (timerInterface == iface)
        timerInterface = nullptr;
}

void RPCRunLater(const std::string& name, std::function<void(void)> func, int64_t nSeconds)
{
    if (!timerInterface)
        throw JSONRPCError(RPC_INTERNAL_ERROR, "No timer handler registered for RPC");
    deadlineTimers.erase(name);
    LogPrint(BCLog::RPC, "queue run of timer %s in %i seconds (using %s)\n", name, nSeconds, timerInterface->Name());
    deadlineTimers.emplace(name, std::unique_ptr<RPCTimerBase>(timerInterface->NewTimer(func, nSeconds*1000)));
}

int RPCSerializationFlags()
{
    int flag = 0;
    if (gArgs.GetArg("-rpcserialversion", DEFAULT_RPC_SERIALIZE_VERSION) == 0)
        flag |= SERIALIZE_TRANSACTION_NO_WITNESS;
    return flag;
}

CRPCTable tableRPC;

void CheckIPFSTxidMessage(const std::string &message, int64_t expireTime)
{
    size_t msglen = message.length();
    if (msglen == 46 || msglen == 64) {
        if (msglen == 64 && !AreMessagesDeployed()) {
            throw JSONRPCError(RPC_INVALID_PARAMS, std::string("Invalid txid hash, only ipfs hashes available until RIP5 is activated"));
        }
    } else {
        if (msglen)
            throw JSONRPCError(RPC_INVALID_PARAMS, std::string("Invalid IPFS hash (must be 46 characters), Txid hashes (must be 64 characters)"));
    }

    bool fNotIPFS = false;
    if (message.substr(0, 2) != "Qm") {
        fNotIPFS = true;
        if (!AreMessagesDeployed())
            throw JSONRPCError(RPC_INVALID_PARAMS, std::string("Invalid ipfs hash. Please use a valid ipfs hash. They usually start with Qm"));
    }

    if (fNotIPFS && !IsHex(message))
        throw JSONRPCError(RPC_INVALID_PARAMS, std::string("Invalid IPFS/Txid hash"));

    if (expireTime < 0)
        throw JSONRPCError(RPC_INVALID_PARAMS, std::string("Expire time must be a positive number"));
}<|MERGE_RESOLUTION|>--- conflicted
+++ resolved
@@ -386,11 +386,7 @@
     else if (valParams.isNull())
         params = UniValue(UniValue::VARR);
     else
-<<<<<<< HEAD
-        throw JSONRPCError(RPC_INVALID_REQUEST, "ConsensusParams must be an array or object");
-=======
         throw JSONRPCError(RPC_INVALID_REQUEST, "GetParams must be an array or object");
->>>>>>> d465edb3
 }
 
 bool IsDeprecatedRPCEnabled(const std::string& method)
