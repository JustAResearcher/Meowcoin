// Copyright (c) 2010 Satoshi Nakamoto
// Copyright (c) 2009-2016 The Bitcoin Core developers
// Copyright (c) 2017-2019 The Raven Core developers
// Distributed under the MIT software license, see the accompanying
// file COPYING or http://www.opensource.org/licenses/mit-license.php.

#include "rpc/blockchain.h"

#include "amount.h"
#include "base58.h"
#include "chain.h"
#include "chainparams.h"
#include "checkpoints.h"
#include "coins.h"
#include "consensus/validation.h"
#include "validation.h"
#include "core_io.h"
#include "policy/feerate.h"
#include "policy/policy.h"
#include "primitives/transaction.h"
#include "rpc/server.h"
#include "script/script.h"
#include "script/script_error.h"
#include "script/sign.h"
#include "script/standard.h"
#include "streams.h"
#include "sync.h"
#include "txdb.h"
#include "txmempool.h"
#include "util.h"
#include "utilstrencodings.h"
#include "hash.h"
#include "warnings.h"

#include <stdint.h>

#include <univalue.h>

#include <boost/thread/thread.hpp> // boost::thread::interrupt

#include <mutex>
#include <condition_variable>

struct CUpdatedBlock
{
    uint256 hash;
    int height;
};

static std::mutex cs_blockchange;
static std::condition_variable cond_blockchange;
static CUpdatedBlock latestblock;

extern void TxToJSON(const CTransaction& tx, const uint256 hashBlock, UniValue& entry);

double GetDifficulty(const CBlockIndex* blockindex)
{
    if (blockindex == nullptr)
    {
        if (chainActive.Tip() == nullptr)
            return 1.0;
        else
            blockindex = chainActive.Tip();
    }

    int nShift = (blockindex->nBits >> 24) & 0xff;

    double dDiff =
        (double)0x0000ffff / (double)(blockindex->nBits & 0x00ffffff);

    while (nShift < 29)
    {
        dDiff *= 256.0;
        nShift++;
    }
    while (nShift > 29)
    {
        dDiff /= 256.0;
        nShift--;
    }

    return dDiff;
}

UniValue blockheaderToJSON(const CBlockIndex* blockindex)
{
    UniValue result(UniValue::VOBJ);
    result.push_back(Pair("hash", blockindex->GetBlockHash().GetHex()));
    int confirmations = -1;
    // Only report confirmations if the block is on the main chain
    if (chainActive.Contains(blockindex))
        confirmations = chainActive.Height() - blockindex->nHeight + 1;
    result.push_back(Pair("confirmations", confirmations));
    result.push_back(Pair("height", blockindex->nHeight));
    result.push_back(Pair("version", blockindex->nVersion));
    result.push_back(Pair("versionHex", strprintf("%08x", blockindex->nVersion)));
    result.push_back(Pair("merkleroot", blockindex->hashMerkleRoot.GetHex()));
    result.push_back(Pair("time", (int64_t)blockindex->nTime));
    result.push_back(Pair("mediantime", (int64_t)blockindex->GetMedianTimePast()));
    result.push_back(Pair("nonce", (uint64_t)blockindex->nNonce));
    result.push_back(Pair("bits", strprintf("%08x", blockindex->nBits)));
    result.push_back(Pair("difficulty", GetDifficulty(blockindex)));
    result.push_back(Pair("chainwork", blockindex->nChainWork.GetHex()));

    if (blockindex->pprev)
        result.push_back(Pair("previousblockhash", blockindex->pprev->GetBlockHash().GetHex()));
    CBlockIndex *pnext = chainActive.Next(blockindex);
    if (pnext)
        result.push_back(Pair("nextblockhash", pnext->GetBlockHash().GetHex()));
    return result;
}

UniValue blockToDeltasJSON(const CBlock& block, const CBlockIndex* blockindex)
{
    UniValue result(UniValue::VOBJ);
    result.push_back(Pair("hash", block.GetHash().GetHex()));
    int confirmations = -1;
    // Only report confirmations if the block is on the main chain
    if (chainActive.Contains(blockindex)) {
        confirmations = chainActive.Height() - blockindex->nHeight + 1;
    } else {
        throw JSONRPCError(RPC_INVALID_ADDRESS_OR_KEY, "Block is an orphan");
    }
    result.push_back(Pair("confirmations", confirmations));
    result.push_back(Pair("size", (int)::GetSerializeSize(block, SER_NETWORK, PROTOCOL_VERSION)));
    result.push_back(Pair("height", blockindex->nHeight));
    result.push_back(Pair("version", block.nVersion));
    result.push_back(Pair("merkleroot", block.hashMerkleRoot.GetHex()));

    UniValue deltas(UniValue::VARR);

    for (unsigned int i = 0; i < block.vtx.size(); i++) {
        const CTransaction &tx = *(block.vtx[i]);
        const uint256 txhash = tx.GetHash();

        UniValue entry(UniValue::VOBJ);
        entry.push_back(Pair("txid", txhash.GetHex()));
        entry.push_back(Pair("index", (int)i));

        UniValue inputs(UniValue::VARR);

        if (!tx.IsCoinBase()) {

            for (size_t j = 0; j < tx.vin.size(); j++) {
                const CTxIn input = tx.vin[j];

                UniValue delta(UniValue::VOBJ);

                CSpentIndexValue spentInfo;
                CSpentIndexKey spentKey(input.prevout.hash, input.prevout.n);

                if (GetSpentIndex(spentKey, spentInfo)) {
                    if (spentInfo.addressType == 1) {
                        delta.push_back(Pair("address", CRavenAddress(CKeyID(spentInfo.addressHash)).ToString()));
                    } else if (spentInfo.addressType == 2)  {
                        delta.push_back(Pair("address", CRavenAddress(CScriptID(spentInfo.addressHash)).ToString()));
                    } else {
                        continue;
                    }
                    delta.push_back(Pair("satoshis", -1 * spentInfo.satoshis));
                    delta.push_back(Pair("index", (int)j));
                    delta.push_back(Pair("prevtxid", input.prevout.hash.GetHex()));
                    delta.push_back(Pair("prevout", (int)input.prevout.n));

                    inputs.push_back(delta);
                } else {
                    throw JSONRPCError(RPC_INTERNAL_ERROR, "Spent information not available");
                }

            }
        }

        entry.push_back(Pair("inputs", inputs));

        UniValue outputs(UniValue::VARR);

        for (unsigned int k = 0; k < tx.vout.size(); k++) {
            const CTxOut &out = tx.vout[k];

            UniValue delta(UniValue::VOBJ);

            if (out.scriptPubKey.IsPayToScriptHash()) {
                std::vector<unsigned char> hashBytes(out.scriptPubKey.begin()+2, out.scriptPubKey.begin()+22);
                delta.push_back(Pair("address", CRavenAddress(CScriptID(uint160(hashBytes))).ToString()));

            } else if (out.scriptPubKey.IsPayToPublicKeyHash()) {
                std::vector<unsigned char> hashBytes(out.scriptPubKey.begin()+3, out.scriptPubKey.begin()+23);
                delta.push_back(Pair("address", CRavenAddress(CKeyID(uint160(hashBytes))).ToString()));
            } else {
                continue;
            }

            delta.push_back(Pair("satoshis", out.nValue));
            delta.push_back(Pair("index", (int)k));

            outputs.push_back(delta);
        }

        entry.push_back(Pair("outputs", outputs));
        deltas.push_back(entry);

    }
    result.push_back(Pair("deltas", deltas));
    result.push_back(Pair("time", block.GetBlockTime()));
    result.push_back(Pair("mediantime", (int64_t)blockindex->GetMedianTimePast()));
    result.push_back(Pair("nonce", (uint64_t)block.nNonce));
    result.push_back(Pair("bits", strprintf("%08x", block.nBits)));
    result.push_back(Pair("difficulty", GetDifficulty(blockindex)));
    result.push_back(Pair("chainwork", blockindex->nChainWork.GetHex()));

    if (blockindex->pprev)
        result.push_back(Pair("previousblockhash", blockindex->pprev->GetBlockHash().GetHex()));
    CBlockIndex *pnext = chainActive.Next(blockindex);
    if (pnext)
        result.push_back(Pair("nextblockhash", pnext->GetBlockHash().GetHex()));
    return result;
}

UniValue blockToJSON(const CBlock& block, const CBlockIndex* blockindex, bool txDetails)
{
    UniValue result(UniValue::VOBJ);
    result.push_back(Pair("hash", blockindex->GetBlockHash().GetHex()));
    int confirmations = -1;
    // Only report confirmations if the block is on the main chain
    if (chainActive.Contains(blockindex))
        confirmations = chainActive.Height() - blockindex->nHeight + 1;
    result.push_back(Pair("confirmations", confirmations));
    result.push_back(Pair("strippedsize", (int)::GetSerializeSize(block, SER_NETWORK, PROTOCOL_VERSION | SERIALIZE_TRANSACTION_NO_WITNESS)));
    result.push_back(Pair("size", (int)::GetSerializeSize(block, SER_NETWORK, PROTOCOL_VERSION)));
    result.push_back(Pair("weight", (int)::GetBlockWeight(block)));
    result.push_back(Pair("height", blockindex->nHeight));
    result.push_back(Pair("version", block.nVersion));
    result.push_back(Pair("versionHex", strprintf("%08x", block.nVersion)));
    result.push_back(Pair("merkleroot", block.hashMerkleRoot.GetHex()));
    UniValue txs(UniValue::VARR);
    for(const auto& tx : block.vtx)
    {
        if(txDetails)
        {
            UniValue objTx(UniValue::VOBJ);
            TxToUniv(*tx, uint256(), objTx, true, RPCSerializationFlags());
            txs.push_back(objTx);
        }
        else
            txs.push_back(tx->GetHash().GetHex());
    }
    result.push_back(Pair("tx", txs));
    result.push_back(Pair("time", block.GetBlockTime()));
    result.push_back(Pair("mediantime", (int64_t)blockindex->GetMedianTimePast()));
    result.push_back(Pair("nonce", (uint64_t)block.nNonce));
    result.push_back(Pair("bits", strprintf("%08x", block.nBits)));
    result.push_back(Pair("difficulty", GetDifficulty(blockindex)));
    result.push_back(Pair("chainwork", blockindex->nChainWork.GetHex()));

    if (blockindex->pprev)
        result.push_back(Pair("previousblockhash", blockindex->pprev->GetBlockHash().GetHex()));
    CBlockIndex *pnext = chainActive.Next(blockindex);
    if (pnext)
        result.push_back(Pair("nextblockhash", pnext->GetBlockHash().GetHex()));
    return result;
}

UniValue getblockcount(const JSONRPCRequest& request)
{
    if (request.fHelp || request.params.size() != 0)
        throw std::runtime_error(
            "getblockcount\n"
            "\nReturns the number of blocks in the longest blockchain.\n"
            "\nResult:\n"
            "n    (numeric) The current block count\n"
            "\nExamples:\n"
            + HelpExampleCli("getblockcount", "")
            + HelpExampleRpc("getblockcount", "")
        );

    LOCK(cs_main);
    return chainActive.Height();
}

UniValue getbestblockhash(const JSONRPCRequest& request)
{
    if (request.fHelp || request.params.size() != 0)
        throw std::runtime_error(
            "getbestblockhash\n"
            "\nReturns the hash of the best (tip) block in the longest blockchain.\n"
            "\nResult:\n"
            "\"hex\"      (string) the block hash hex encoded\n"
            "\nExamples:\n"
            + HelpExampleCli("getbestblockhash", "")
            + HelpExampleRpc("getbestblockhash", "")
        );

    LOCK(cs_main);
    return chainActive.Tip()->GetBlockHash().GetHex();
}

void RPCNotifyBlockChange(bool ibd, const CBlockIndex * pindex)
{
    if(pindex) {
        std::lock_guard<std::mutex> lock(cs_blockchange);
        latestblock.hash = pindex->GetBlockHash();
        latestblock.height = pindex->nHeight;
    }
    cond_blockchange.notify_all();
}

UniValue waitfornewblock(const JSONRPCRequest& request)
{
    if (request.fHelp || request.params.size() > 1)
        throw std::runtime_error(
            "waitfornewblock (timeout)\n"
            "\nWaits for a specific new block and returns useful info about it.\n"
            "\nReturns the current block on timeout or exit.\n"
            "\nArguments:\n"
            "1. timeout (int, optional, default=0) Time in milliseconds to wait for a response. 0 indicates no timeout.\n"
            "\nResult:\n"
            "{                           (json object)\n"
            "  \"hash\" : {       (string) The blockhash\n"
            "  \"height\" : {     (int) Block height\n"
            "}\n"
            "\nExamples:\n"
            + HelpExampleCli("waitfornewblock", "1000")
            + HelpExampleRpc("waitfornewblock", "1000")
        );
    int timeout = 0;
    if (!request.params[0].isNull())
        timeout = request.params[0].get_int();

    CUpdatedBlock block;
    {
        std::unique_lock<std::mutex> lock(cs_blockchange);
        block = latestblock;
        if(timeout)
            cond_blockchange.wait_for(lock, std::chrono::milliseconds(timeout), [&block]{return latestblock.height != block.height || latestblock.hash != block.hash || !IsRPCRunning(); });
        else
            cond_blockchange.wait(lock, [&block]{return latestblock.height != block.height || latestblock.hash != block.hash || !IsRPCRunning(); });
        block = latestblock;
    }
    UniValue ret(UniValue::VOBJ);
    ret.push_back(Pair("hash", block.hash.GetHex()));
    ret.push_back(Pair("height", block.height));
    return ret;
}

UniValue waitforblock(const JSONRPCRequest& request)
{
    if (request.fHelp || request.params.size() < 1 || request.params.size() > 2)
        throw std::runtime_error(
            "waitforblock <blockhash> (timeout)\n"
            "\nWaits for a specific new block and returns useful info about it.\n"
            "\nReturns the current block on timeout or exit.\n"
            "\nArguments:\n"
            "1. \"blockhash\" (required, string) Block hash to wait for.\n"
            "2. timeout       (int, optional, default=0) Time in milliseconds to wait for a response. 0 indicates no timeout.\n"
            "\nResult:\n"
            "{                           (json object)\n"
            "  \"hash\" : {       (string) The blockhash\n"
            "  \"height\" : {     (int) Block height\n"
            "}\n"
            "\nExamples:\n"
            + HelpExampleCli("waitforblock", "\"0000000000079f8ef3d2c688c244eb7a4570b24c9ed7b4a8c619eb02596f8862\", 1000")
            + HelpExampleRpc("waitforblock", "\"0000000000079f8ef3d2c688c244eb7a4570b24c9ed7b4a8c619eb02596f8862\", 1000")
        );
    int timeout = 0;

    uint256 hash = uint256S(request.params[0].get_str());

    if (!request.params[1].isNull())
        timeout = request.params[1].get_int();

    CUpdatedBlock block;
    {
        std::unique_lock<std::mutex> lock(cs_blockchange);
        if(timeout)
            cond_blockchange.wait_for(lock, std::chrono::milliseconds(timeout), [&hash]{return latestblock.hash == hash || !IsRPCRunning();});
        else
            cond_blockchange.wait(lock, [&hash]{return latestblock.hash == hash || !IsRPCRunning(); });
        block = latestblock;
    }

    UniValue ret(UniValue::VOBJ);
    ret.push_back(Pair("hash", block.hash.GetHex()));
    ret.push_back(Pair("height", block.height));
    return ret;
}

UniValue waitforblockheight(const JSONRPCRequest& request)
{
    if (request.fHelp || request.params.size() < 1 || request.params.size() > 2)
        throw std::runtime_error(
            "waitforblockheight <height> (timeout)\n"
            "\nWaits for (at least) block height and returns the height and hash\n"
            "of the current tip.\n"
            "\nReturns the current block on timeout or exit.\n"
            "\nArguments:\n"
            "1. height  (required, int) Block height to wait for (int)\n"
            "2. timeout (int, optional, default=0) Time in milliseconds to wait for a response. 0 indicates no timeout.\n"
            "\nResult:\n"
            "{                           (json object)\n"
            "  \"hash\" : {       (string) The blockhash\n"
            "  \"height\" : {     (int) Block height\n"
            "}\n"
            "\nExamples:\n"
            + HelpExampleCli("waitforblockheight", "\"100\", 1000")
            + HelpExampleRpc("waitforblockheight", "\"100\", 1000")
        );
    int timeout = 0;

    int height = request.params[0].get_int();

    if (!request.params[1].isNull())
        timeout = request.params[1].get_int();

    CUpdatedBlock block;
    {
        std::unique_lock<std::mutex> lock(cs_blockchange);
        if(timeout)
            cond_blockchange.wait_for(lock, std::chrono::milliseconds(timeout), [&height]{return latestblock.height >= height || !IsRPCRunning();});
        else
            cond_blockchange.wait(lock, [&height]{return latestblock.height >= height || !IsRPCRunning(); });
        block = latestblock;
    }
    UniValue ret(UniValue::VOBJ);
    ret.push_back(Pair("hash", block.hash.GetHex()));
    ret.push_back(Pair("height", block.height));
    return ret;
}

UniValue getdifficulty(const JSONRPCRequest& request)
{
    if (request.fHelp || request.params.size() != 0)
        throw std::runtime_error(
            "getdifficulty\n"
            "\nReturns the proof-of-work difficulty as a multiple of the minimum difficulty.\n"
            "\nResult:\n"
            "n.nnn       (numeric) the proof-of-work difficulty as a multiple of the minimum difficulty.\n"
            "\nExamples:\n"
            + HelpExampleCli("getdifficulty", "")
            + HelpExampleRpc("getdifficulty", "")
        );

    LOCK(cs_main);
    return GetDifficulty();
}

std::string EntryDescriptionString()
{
    return "    \"size\" : n,             (numeric) virtual transaction size as defined in BIP 141. This is different from actual serialized size for witness transactions as witness data is discounted.\n"
           "    \"fee\" : n,              (numeric) transaction fee in " + CURRENCY_UNIT + "\n"
           "    \"modifiedfee\" : n,      (numeric) transaction fee with fee deltas used for mining priority\n"
           "    \"time\" : n,             (numeric) local time transaction entered pool in seconds since 1 Jan 1970 GMT\n"
           "    \"height\" : n,           (numeric) block height when transaction entered pool\n"
           "    \"descendantcount\" : n,  (numeric) number of in-mempool descendant transactions (including this one)\n"
           "    \"descendantsize\" : n,   (numeric) virtual transaction size of in-mempool descendants (including this one)\n"
           "    \"descendantfees\" : n,   (numeric) modified fees (see above) of in-mempool descendants (including this one)\n"
           "    \"ancestorcount\" : n,    (numeric) number of in-mempool ancestor transactions (including this one)\n"
           "    \"ancestorsize\" : n,     (numeric) virtual transaction size of in-mempool ancestors (including this one)\n"
           "    \"ancestorfees\" : n,     (numeric) modified fees (see above) of in-mempool ancestors (including this one)\n"
           "    \"wtxid\" : hash,         (string) hash of serialized transaction, including witness data\n"
           "    \"depends\" : [           (array) unconfirmed transactions used as inputs for this transaction\n"
           "        \"transactionid\",    (string) parent transaction id\n"
           "       ... ]\n";
}

void entryToJSON(UniValue &info, const CTxMemPoolEntry &e)
{
    AssertLockHeld(mempool.cs);

    info.push_back(Pair("size", (int)e.GetTxSize()));
    info.push_back(Pair("fee", ValueFromAmount(e.GetFee())));
    info.push_back(Pair("modifiedfee", ValueFromAmount(e.GetModifiedFee())));
    info.push_back(Pair("time", e.GetTime()));
    info.push_back(Pair("height", (int)e.GetHeight()));
    info.push_back(Pair("descendantcount", e.GetCountWithDescendants()));
    info.push_back(Pair("descendantsize", e.GetSizeWithDescendants()));
    info.push_back(Pair("descendantfees", e.GetModFeesWithDescendants()));
    info.push_back(Pair("ancestorcount", e.GetCountWithAncestors()));
    info.push_back(Pair("ancestorsize", e.GetSizeWithAncestors()));
    info.push_back(Pair("ancestorfees", e.GetModFeesWithAncestors()));
    info.push_back(Pair("wtxid", mempool.vTxHashes[e.vTxHashesIdx].first.ToString()));
    const CTransaction& tx = e.GetTx();
    std::set<std::string> setDepends;
    for (const CTxIn& txin : tx.vin)
    {
        if (mempool.exists(txin.prevout.hash))
            setDepends.insert(txin.prevout.hash.ToString());
    }

    UniValue depends(UniValue::VARR);
    for (const std::string& dep : setDepends)
    {
        depends.push_back(dep);
    }

    info.push_back(Pair("depends", depends));
}

UniValue mempoolToJSON(bool fVerbose)
{
    if (fVerbose)
    {
        LOCK(mempool.cs);
        UniValue o(UniValue::VOBJ);
        for (const CTxMemPoolEntry& e : mempool.mapTx)
        {
            const uint256& hash = e.GetTx().GetHash();
            UniValue info(UniValue::VOBJ);
            entryToJSON(info, e);
            o.push_back(Pair(hash.ToString(), info));
        }
        return o;
    }
    else
    {
        std::vector<uint256> vtxid;
        mempool.queryHashes(vtxid);

        UniValue a(UniValue::VARR);
        for (const uint256& hash : vtxid)
            a.push_back(hash.ToString());

        return a;
    }
}

UniValue getrawmempool(const JSONRPCRequest& request)
{
    if (request.fHelp || request.params.size() > 1)
        throw std::runtime_error(
            "getrawmempool ( verbose )\n"
            "\nReturns all transaction ids in memory pool as a json array of string transaction ids.\n"
            "\nHint: use getmempoolentry to fetch a specific transaction from the mempool.\n"
            "\nArguments:\n"
            "1. verbose (boolean, optional, default=false) True for a json object, false for array of transaction ids\n"
            "\nResult: (for verbose = false):\n"
            "[                     (json array of string)\n"
            "  \"transactionid\"     (string) The transaction id\n"
            "  ,...\n"
            "]\n"
            "\nResult: (for verbose = true):\n"
            "{                           (json object)\n"
            "  \"transactionid\" : {       (json object)\n"
            + EntryDescriptionString()
            + "  }, ...\n"
            "}\n"
            "\nExamples:\n"
            + HelpExampleCli("getrawmempool", "true")
            + HelpExampleRpc("getrawmempool", "true")
        );

    bool fVerbose = false;
    if (!request.params[0].isNull())
        fVerbose = request.params[0].get_bool();

    return mempoolToJSON(fVerbose);
}

UniValue getmempoolancestors(const JSONRPCRequest& request)
{
    if (request.fHelp || request.params.size() < 1 || request.params.size() > 2) {
        throw std::runtime_error(
            "getmempoolancestors txid (verbose)\n"
            "\nIf txid is in the mempool, returns all in-mempool ancestors.\n"
            "\nArguments:\n"
            "1. \"txid\"                 (string, required) The transaction id (must be in mempool)\n"
            "2. verbose                  (boolean, optional, default=false) True for a json object, false for array of transaction ids\n"
            "\nResult (for verbose=false):\n"
            "[                       (json array of strings)\n"
            "  \"transactionid\"           (string) The transaction id of an in-mempool ancestor transaction\n"
            "  ,...\n"
            "]\n"
            "\nResult (for verbose=true):\n"
            "{                           (json object)\n"
            "  \"transactionid\" : {       (json object)\n"
            + EntryDescriptionString()
            + "  }, ...\n"
            "}\n"
            "\nExamples:\n"
            + HelpExampleCli("getmempoolancestors", "\"mytxid\"")
            + HelpExampleRpc("getmempoolancestors", "\"mytxid\"")
            );
    }

    bool fVerbose = false;
    if (!request.params[1].isNull())
        fVerbose = request.params[1].get_bool();

    uint256 hash = ParseHashV(request.params[0], "parameter 1");

    LOCK(mempool.cs);

    CTxMemPool::txiter it = mempool.mapTx.find(hash);
    if (it == mempool.mapTx.end()) {
        throw JSONRPCError(RPC_INVALID_ADDRESS_OR_KEY, "Transaction not in mempool");
    }

    CTxMemPool::setEntries setAncestors;
    uint64_t noLimit = std::numeric_limits<uint64_t>::max();
    std::string dummy;
    mempool.CalculateMemPoolAncestors(*it, setAncestors, noLimit, noLimit, noLimit, noLimit, dummy, false);

    if (!fVerbose) {
        UniValue o(UniValue::VARR);
        for (CTxMemPool::txiter ancestorIt : setAncestors) {
            o.push_back(ancestorIt->GetTx().GetHash().ToString());
        }

        return o;
    } else {
        UniValue o(UniValue::VOBJ);
        for (CTxMemPool::txiter ancestorIt : setAncestors) {
            const CTxMemPoolEntry &e = *ancestorIt;
            const uint256& _hash = e.GetTx().GetHash();
            UniValue info(UniValue::VOBJ);
            entryToJSON(info, e);
            o.push_back(Pair(_hash.ToString(), info));
        }
        return o;
    }
}

UniValue getmempooldescendants(const JSONRPCRequest& request)
{
    if (request.fHelp || request.params.size() < 1 || request.params.size() > 2) {
        throw std::runtime_error(
            "getmempooldescendants txid (verbose)\n"
            "\nIf txid is in the mempool, returns all in-mempool descendants.\n"
            "\nArguments:\n"
            "1. \"txid\"                 (string, required) The transaction id (must be in mempool)\n"
            "2. verbose                  (boolean, optional, default=false) True for a json object, false for array of transaction ids\n"
            "\nResult (for verbose=false):\n"
            "[                       (json array of strings)\n"
            "  \"transactionid\"           (string) The transaction id of an in-mempool descendant transaction\n"
            "  ,...\n"
            "]\n"
            "\nResult (for verbose=true):\n"
            "{                           (json object)\n"
            "  \"transactionid\" : {       (json object)\n"
            + EntryDescriptionString()
            + "  }, ...\n"
            "}\n"
            "\nExamples:\n"
            + HelpExampleCli("getmempooldescendants", "\"mytxid\"")
            + HelpExampleRpc("getmempooldescendants", "\"mytxid\"")
            );
    }

    bool fVerbose = false;
    if (!request.params[1].isNull())
        fVerbose = request.params[1].get_bool();

    uint256 hash = ParseHashV(request.params[0], "parameter 1");

    LOCK(mempool.cs);

    CTxMemPool::txiter it = mempool.mapTx.find(hash);
    if (it == mempool.mapTx.end()) {
        throw JSONRPCError(RPC_INVALID_ADDRESS_OR_KEY, "Transaction not in mempool");
    }

    CTxMemPool::setEntries setDescendants;
    mempool.CalculateDescendants(it, setDescendants);
    // CTxMemPool::CalculateDescendants will include the given tx
    setDescendants.erase(it);

    if (!fVerbose) {
        UniValue o(UniValue::VARR);
        for (CTxMemPool::txiter descendantIt : setDescendants) {
            o.push_back(descendantIt->GetTx().GetHash().ToString());
        }

        return o;
    } else {
        UniValue o(UniValue::VOBJ);
        for (CTxMemPool::txiter descendantIt : setDescendants) {
            const CTxMemPoolEntry &e = *descendantIt;
            const uint256& _hash = e.GetTx().GetHash();
            UniValue info(UniValue::VOBJ);
            entryToJSON(info, e);
            o.push_back(Pair(_hash.ToString(), info));
        }
        return o;
    }
}

UniValue getmempoolentry(const JSONRPCRequest& request)
{
    if (request.fHelp || request.params.size() != 1) {
        throw std::runtime_error(
            "getmempoolentry txid\n"
            "\nReturns mempool data for given transaction\n"
            "\nArguments:\n"
            "1. \"txid\"                   (string, required) The transaction id (must be in mempool)\n"
            "\nResult:\n"
            "{                           (json object)\n"
            + EntryDescriptionString()
            + "}\n"
            "\nExamples:\n"
            + HelpExampleCli("getmempoolentry", "\"mytxid\"")
            + HelpExampleRpc("getmempoolentry", "\"mytxid\"")
        );
    }

    uint256 hash = ParseHashV(request.params[0], "parameter 1");

    LOCK(mempool.cs);

    CTxMemPool::txiter it = mempool.mapTx.find(hash);
    if (it == mempool.mapTx.end()) {
        throw JSONRPCError(RPC_INVALID_ADDRESS_OR_KEY, "Transaction not in mempool");
    }

    const CTxMemPoolEntry &e = *it;
    UniValue info(UniValue::VOBJ);
    entryToJSON(info, e);
    return info;
}

UniValue getblockdeltas(const JSONRPCRequest& request)
{
    if (request.fHelp || request.params.size() != 1)
        throw std::runtime_error("");

    std::string strHash = request.params[0].get_str();
    uint256 hash(uint256S(strHash));

    if (mapBlockIndex.count(hash) == 0)
        throw JSONRPCError(RPC_INVALID_ADDRESS_OR_KEY, "Block not found");

    CBlock block;
    CBlockIndex* pblockindex = mapBlockIndex[hash];

    if (fHavePruned && !(pblockindex->nStatus & BLOCK_HAVE_DATA) && pblockindex->nTx > 0)
        throw JSONRPCError(RPC_INTERNAL_ERROR, "Block not available (pruned data)");

    if(!ReadBlockFromDisk(block, pblockindex, GetParams().GetConsensus()))
        throw JSONRPCError(RPC_INTERNAL_ERROR, "Can't read block from disk");

    return blockToDeltasJSON(block, pblockindex);
}

UniValue getblockhashes(const JSONRPCRequest& request)
{
    if (request.fHelp || request.params.size() < 2)
        throw std::runtime_error(
            "getblockhashes timestamp\n"
            "\nReturns array of hashes of blocks within the timestamp range provided.\n"
            "\nArguments:\n"
            "1. high         (numeric, required) The newer block timestamp\n"
            "2. low          (numeric, required) The older block timestamp\n"
            "3. options      (string, required) A json object\n"
            "    {\n"
            "      \"noOrphans\":true   (boolean) will only include blocks on the main chain\n"
            "      \"logicalTimes\":true   (boolean) will include logical timestamps with hashes\n"
            "    }\n"
            "\nResult:\n"
            "[\n"
            "  \"hash\"         (string) The block hash\n"
            "]\n"
            "[\n"
            "  {\n"
            "    \"blockhash\": (string) The block hash\n"
            "    \"logicalts\": (numeric) The logical timestamp\n"
            "  }\n"
            "]\n"
            "\nExamples:\n"
            + HelpExampleCli("getblockhashes", "1231614698 1231024505")
            + HelpExampleRpc("getblockhashes", "1231614698, 1231024505")
            + HelpExampleCli("getblockhashes", "1231614698 1231024505 '{\"noOrphans\":false, \"logicalTimes\":true}'")
            );

    unsigned int high = request.params[0].get_int();
    unsigned int low = request.params[1].get_int();
    bool fActiveOnly = false;
    bool fLogicalTS = false;

    if (request.params.size() > 2) {
        if (request.params[2].isObject()) {
            UniValue noOrphans = find_value(request.params[2].get_obj(), "noOrphans");
            UniValue returnLogical = find_value(request.params[2].get_obj(), "logicalTimes");

            if (noOrphans.isBool())
                fActiveOnly = noOrphans.get_bool();

            if (returnLogical.isBool())
                fLogicalTS = returnLogical.get_bool();
        }
    }

    std::vector<std::pair<uint256, unsigned int> > blockHashes;

    if (fActiveOnly)
        LOCK(cs_main);

    if (!GetTimestampIndex(high, low, fActiveOnly, blockHashes)) {
        throw JSONRPCError(RPC_INVALID_ADDRESS_OR_KEY, "No information available for block hashes");
    }

    UniValue result(UniValue::VARR);

    for (std::vector<std::pair<uint256, unsigned int> >::const_iterator it=blockHashes.begin(); it!=blockHashes.end(); it++) {
        if (fLogicalTS) {
            UniValue item(UniValue::VOBJ);
            item.push_back(Pair("blockhash", it->first.GetHex()));
            item.push_back(Pair("logicalts", (int)it->second));
            result.push_back(item);
        } else {
            result.push_back(it->first.GetHex());
        }
    }

    return result;
}

UniValue getblockhash(const JSONRPCRequest& request)
{
    if (request.fHelp || request.params.size() != 1)
        throw std::runtime_error(
            "getblockhash height\n"
            "\nReturns hash of block in best-block-chain at height provided.\n"
            "\nArguments:\n"
            "1. height         (numeric, required) The height index\n"
            "\nResult:\n"
            "\"hash\"         (string) The block hash\n"
            "\nExamples:\n"
            + HelpExampleCli("getblockhash", "1000")
            + HelpExampleRpc("getblockhash", "1000")
        );

    LOCK(cs_main);

    int nHeight = request.params[0].get_int();
    if (nHeight < 0 || nHeight > chainActive.Height())
        throw JSONRPCError(RPC_INVALID_PARAMETER, "Block height out of range");

    CBlockIndex* pblockindex = chainActive[nHeight];
    return pblockindex->GetBlockHash().GetHex();
}

UniValue getblockheader(const JSONRPCRequest& request)
{
    if (request.fHelp || request.params.size() < 1 || request.params.size() > 2)
        throw std::runtime_error(
            "getblockheader \"hash\" ( verbose )\n"
            "\nIf verbose is false, returns a string that is serialized, hex-encoded data for blockheader 'hash'.\n"
            "If verbose is true, returns an Object with information about blockheader <hash>.\n"
            "\nArguments:\n"
            "1. \"hash\"          (string, required) The block hash\n"
            "2. verbose           (boolean, optional, default=true) true for a json object, false for the hex encoded data\n"
            "\nResult (for verbose = true):\n"
            "{\n"
            "  \"hash\" : \"hash\",     (string) the block hash (same as provided)\n"
            "  \"confirmations\" : n,   (numeric) The number of confirmations, or -1 if the block is not on the main chain\n"
            "  \"height\" : n,          (numeric) The block height or index\n"
            "  \"version\" : n,         (numeric) The block version\n"
            "  \"versionHex\" : \"00000000\", (string) The block version formatted in hexadecimal\n"
            "  \"merkleroot\" : \"xxxx\", (string) The merkle root\n"
            "  \"time\" : ttt,          (numeric) The block time in seconds since epoch (Jan 1 1970 GMT)\n"
            "  \"mediantime\" : ttt,    (numeric) The median block time in seconds since epoch (Jan 1 1970 GMT)\n"
            "  \"nonce\" : n,           (numeric) The nonce\n"
            "  \"bits\" : \"1d00ffff\", (string) The bits\n"
            "  \"difficulty\" : x.xxx,  (numeric) The difficulty\n"
            "  \"chainwork\" : \"0000...1f3\"     (string) Expected number of hashes required to produce the current chain (in hex)\n"
            "  \"previousblockhash\" : \"hash\",  (string) The hash of the previous block\n"
            "  \"nextblockhash\" : \"hash\",      (string) The hash of the next block\n"
            "}\n"
            "\nResult (for verbose=false):\n"
            "\"data\"             (string) A string that is serialized, hex-encoded data for block 'hash'.\n"
            "\nExamples:\n"
            + HelpExampleCli("getblockheader", "\"00000000c937983704a73af28acdec37b049d214adbda81d7e2a3dd146f6ed09\"")
            + HelpExampleRpc("getblockheader", "\"00000000c937983704a73af28acdec37b049d214adbda81d7e2a3dd146f6ed09\"")
        );

    LOCK(cs_main);

    std::string strHash = request.params[0].get_str();
    uint256 hash(uint256S(strHash));

    bool fVerbose = true;
    if (!request.params[1].isNull())
        fVerbose = request.params[1].get_bool();

    if (mapBlockIndex.count(hash) == 0)
        throw JSONRPCError(RPC_INVALID_ADDRESS_OR_KEY, "Block not found");

    CBlockIndex* pblockindex = mapBlockIndex[hash];

    if (!fVerbose)
    {
        CDataStream ssBlock(SER_NETWORK, PROTOCOL_VERSION);
        ssBlock << pblockindex->GetBlockHeader();
        std::string strHex = HexStr(ssBlock.begin(), ssBlock.end());
        return strHex;
    }

    return blockheaderToJSON(pblockindex);
}

UniValue getblock(const JSONRPCRequest& request)
{
    if (request.fHelp || request.params.size() < 1 || request.params.size() > 2)
        throw std::runtime_error(
            "getblock \"blockhash\" ( verbosity ) \n"
            "\nIf verbosity is 0, returns a string that is serialized, hex-encoded data for block 'hash'.\n"
            "If verbosity is 1, returns an Object with information about block <hash>.\n"
            "If verbosity is 2, returns an Object with information about block <hash> and information about each transaction. \n"
            "\nArguments:\n"
            "1. \"blockhash\"          (string, required) The block hash\n"
            "2. verbosity              (numeric, optional, default=1) 0 for hex encoded data, 1 for a json object, and 2 for json object with transaction data\n"
            "\nResult (for verbosity = 0):\n"
            "\"data\"             (string) A string that is serialized, hex-encoded data for block 'hash'.\n"
            "\nResult (for verbosity = 1):\n"
            "{\n"
            "  \"hash\" : \"hash\",     (string) the block hash (same as provided)\n"
            "  \"confirmations\" : n,   (numeric) The number of confirmations, or -1 if the block is not on the main chain\n"
            "  \"size\" : n,            (numeric) The block size\n"
            "  \"strippedsize\" : n,    (numeric) The block size excluding witness data\n"
            "  \"weight\" : n           (numeric) The block weight as defined in BIP 141\n"
            "  \"height\" : n,          (numeric) The block height or index\n"
            "  \"version\" : n,         (numeric) The block version\n"
            "  \"versionHex\" : \"00000000\", (string) The block version formatted in hexadecimal\n"
            "  \"merkleroot\" : \"xxxx\", (string) The merkle root\n"
            "  \"tx\" : [               (array of string) The transaction ids\n"
            "     \"transactionid\"     (string) The transaction id\n"
            "     ,...\n"
            "  ],\n"
            "  \"time\" : ttt,          (numeric) The block time in seconds since epoch (Jan 1 1970 GMT)\n"
            "  \"mediantime\" : ttt,    (numeric) The median block time in seconds since epoch (Jan 1 1970 GMT)\n"
            "  \"nonce\" : n,           (numeric) The nonce\n"
            "  \"bits\" : \"1d00ffff\", (string) The bits\n"
            "  \"difficulty\" : x.xxx,  (numeric) The difficulty\n"
            "  \"chainwork\" : \"xxxx\",  (string) Expected number of hashes required to produce the chain up to this block (in hex)\n"
            "  \"previousblockhash\" : \"hash\",  (string) The hash of the previous block\n"
            "  \"nextblockhash\" : \"hash\"       (string) The hash of the next block\n"
            "}\n"
            "\nResult (for verbosity = 2):\n"
            "{\n"
            "  ...,                     Same output as verbosity = 1.\n"
            "  \"tx\" : [               (array of Objects) The transactions in the format of the getrawtransaction RPC. Different from verbosity = 1 \"tx\" result.\n"
            "         ,...\n"
            "  ],\n"
            "  ,...                     Same output as verbosity = 1.\n"
            "}\n"
            "\nExamples:\n"
            + HelpExampleCli("getblock", "\"00000000c937983704a73af28acdec37b049d214adbda81d7e2a3dd146f6ed09\"")
            + HelpExampleRpc("getblock", "\"00000000c937983704a73af28acdec37b049d214adbda81d7e2a3dd146f6ed09\"")
        );

    LOCK(cs_main);

    std::string strHash = request.params[0].get_str();
    uint256 hash(uint256S(strHash));

    int verbosity = 1;
    if (!request.params[1].isNull()) {
        if(request.params[1].isNum())
            verbosity = request.params[1].get_int();
        else
            verbosity = request.params[1].get_bool() ? 1 : 0;
    }

    if (mapBlockIndex.count(hash) == 0)
        throw JSONRPCError(RPC_INVALID_ADDRESS_OR_KEY, "Block not found");

    CBlock block;
    CBlockIndex* pblockindex = mapBlockIndex[hash];

    if (fHavePruned && !(pblockindex->nStatus & BLOCK_HAVE_DATA) && pblockindex->nTx > 0)
        throw JSONRPCError(RPC_MISC_ERROR, "Block not available (pruned data)");

    if (!ReadBlockFromDisk(block, pblockindex, GetParams().GetConsensus()))
        // Block not found on disk. This could be because we have the block
        // header in our index but don't have the block (for example if a
        // non-whitelisted node sends us an unrequested long chain of valid
        // blocks, we add the headers to our index, but don't accept the
        // block).
        throw JSONRPCError(RPC_MISC_ERROR, "Block not found on disk");

    if (verbosity <= 0)
    {
        CDataStream ssBlock(SER_NETWORK, PROTOCOL_VERSION | RPCSerializationFlags());
        ssBlock << block;
        std::string strHex = HexStr(ssBlock.begin(), ssBlock.end());
        return strHex;
    }

    return blockToJSON(block, pblockindex, verbosity >= 2);
}

struct CCoinsStats
{
    int nHeight;
    uint256 hashBlock;
    uint64_t nTransactions;
    uint64_t nTransactionOutputs;
    uint64_t nBogoSize;
    uint256 hashSerialized;
    uint64_t nDiskSize;
    CAmount nTotalAmount;

    CCoinsStats() : nHeight(0), nTransactions(0), nTransactionOutputs(0), nBogoSize(0), nDiskSize(0), nTotalAmount(0) {}
};

static void ApplyStats(CCoinsStats &stats, CHashWriter& ss, const uint256& hash, const std::map<uint32_t, Coin>& outputs)
{
    assert(!outputs.empty());
    ss << hash;
    ss << VARINT(outputs.begin()->second.nHeight * 2 + outputs.begin()->second.fCoinBase);
    stats.nTransactions++;
    for (const auto output : outputs) {
        ss << VARINT(output.first + 1);
        ss << output.second.out.scriptPubKey;
        ss << VARINT(output.second.out.nValue);
        stats.nTransactionOutputs++;
        stats.nTotalAmount += output.second.out.nValue;
        stats.nBogoSize += 32 /* txid */ + 4 /* vout index */ + 4 /* height + coinbase */ + 8 /* amount */ +
                           2 /* scriptPubKey len */ + output.second.out.scriptPubKey.size() /* scriptPubKey */;
    }
    ss << VARINT(0);
}

//! Calculate statistics about the unspent transaction output set
static bool GetUTXOStats(CCoinsView *view, CCoinsStats &stats)
{
    std::unique_ptr<CCoinsViewCursor> pcursor(view->Cursor());
    assert(pcursor);

    CHashWriter ss(SER_GETHASH, PROTOCOL_VERSION);
    stats.hashBlock = pcursor->GetBestBlock();
    {
        LOCK(cs_main);
        stats.nHeight = mapBlockIndex.find(stats.hashBlock)->second->nHeight;
    }
    ss << stats.hashBlock;
    uint256 prevkey;
    std::map<uint32_t, Coin> outputs;
    while (pcursor->Valid()) {
        boost::this_thread::interruption_point();
        COutPoint key;
        Coin coin;
        if (pcursor->GetKey(key) && pcursor->GetValue(coin)) {
            if (!outputs.empty() && key.hash != prevkey) {
                ApplyStats(stats, ss, prevkey, outputs);
                outputs.clear();
            }
            prevkey = key.hash;
            outputs[key.n] = std::move(coin);
        } else {
            return error("%s: unable to read value", __func__);
        }
        pcursor->Next();
    }
    if (!outputs.empty()) {
        ApplyStats(stats, ss, prevkey, outputs);
    }
    stats.hashSerialized = ss.GetHash();
    stats.nDiskSize = view->EstimateSize();
    return true;
}

UniValue pruneblockchain(const JSONRPCRequest& request)
{
    if (request.fHelp || request.params.size() != 1)
        throw std::runtime_error(
            "pruneblockchain\n"
            "\nArguments:\n"
            "1. \"height\"       (numeric, required) The block height to prune up to. May be set to a discrete height, or a unix timestamp\n"
            "                  to prune blocks whose block time is at least 2 hours older than the provided timestamp.\n"
            "\nResult:\n"
            "n    (numeric) Height of the last block pruned.\n"
            "\nExamples:\n"
            + HelpExampleCli("pruneblockchain", "1000")
            + HelpExampleRpc("pruneblockchain", "1000"));

    if (!fPruneMode)
        throw JSONRPCError(RPC_MISC_ERROR, "Cannot prune blocks because node is not in prune mode.");

    LOCK(cs_main);

    int heightParam = request.params[0].get_int();
    if (heightParam < 0)
        throw JSONRPCError(RPC_INVALID_PARAMETER, "Negative block height.");

    // Height value more than a billion is too high to be a block height, and
    // too low to be a block time (corresponds to timestamp from Sep 2001).
    if (heightParam > 1000000000) {
        // Add a 2 hour buffer to include blocks which might have had old timestamps
        CBlockIndex* pindex = chainActive.FindEarliestAtLeast(heightParam - TIMESTAMP_WINDOW);
        if (!pindex) {
            throw JSONRPCError(RPC_INVALID_PARAMETER, "Could not find block with at least the specified timestamp.");
        }
        heightParam = pindex->nHeight;
    }

    unsigned int height = (unsigned int) heightParam;
    unsigned int chainHeight = (unsigned int) chainActive.Height();
    if (chainHeight < GetParams().PruneAfterHeight())
        throw JSONRPCError(RPC_MISC_ERROR, "Blockchain is too short for pruning.");
    else if (height > chainHeight)
        throw JSONRPCError(RPC_INVALID_PARAMETER, "Blockchain is shorter than the attempted prune height.");
    else if (height > chainHeight - MIN_BLOCKS_TO_KEEP) {
        LogPrint(BCLog::RPC, "Attempt to prune blocks close to the tip.  Retaining the minimum number of blocks.");
        height = chainHeight - MIN_BLOCKS_TO_KEEP;
    }

    PruneBlockFilesManual(height);
    return uint64_t(height);
}

UniValue gettxoutsetinfo(const JSONRPCRequest& request)
{
    if (request.fHelp || request.params.size() != 0)
        throw std::runtime_error(
            "gettxoutsetinfo\n"
            "\nReturns statistics about the unspent transaction output set.\n"
            "Note this call may take some time.\n"
            "\nResult:\n"
            "{\n"
            "  \"height\":n,     (numeric) The current block height (index)\n"
            "  \"bestblock\": \"hex\",   (string) the best block hash hex\n"
            "  \"transactions\": n,      (numeric) The number of transactions\n"
            "  \"txouts\": n,            (numeric) The number of output transactions\n"
            "  \"bogosize\": n,          (numeric) A meaningless metric for UTXO set size\n"
            "  \"hash_serialized_2\": \"hash\", (string) The serialized hash\n"
            "  \"disk_size\": n,         (numeric) The estimated size of the chainstate on disk\n"
            "  \"total_amount\": x.xxx          (numeric) The total amount\n"
            "}\n"
            "\nExamples:\n"
            + HelpExampleCli("gettxoutsetinfo", "")
            + HelpExampleRpc("gettxoutsetinfo", "")
        );

    UniValue ret(UniValue::VOBJ);

    CCoinsStats stats;
    FlushStateToDisk();
    if (GetUTXOStats(pcoinsdbview, stats)) {
        ret.push_back(Pair("height", (int64_t)stats.nHeight));
        ret.push_back(Pair("bestblock", stats.hashBlock.GetHex()));
        ret.push_back(Pair("transactions", (int64_t)stats.nTransactions));
        ret.push_back(Pair("txouts", (int64_t)stats.nTransactionOutputs));
        ret.push_back(Pair("bogosize", (int64_t)stats.nBogoSize));
        ret.push_back(Pair("hash_serialized_2", stats.hashSerialized.GetHex()));
        ret.push_back(Pair("disk_size", stats.nDiskSize));
        ret.push_back(Pair("total_amount", ValueFromAmount(stats.nTotalAmount)));
    } else {
        throw JSONRPCError(RPC_INTERNAL_ERROR, "Unable to read UTXO set");
    }
    return ret;
}

UniValue gettxout(const JSONRPCRequest& request)
{
    if (request.fHelp || request.params.size() < 2 || request.params.size() > 3)
        throw std::runtime_error(
            "gettxout \"txid\" n ( include_mempool )\n"
            "\nReturns details about an unspent transaction output.\n"
            "\nArguments:\n"
            "1. \"txid\"             (string, required) The transaction id\n"
            "2. \"n\"                (numeric, required) vout number\n"
            "3. \"include_mempool\"  (boolean, optional) Whether to include the mempool. Default: true."
            "     Note that an unspent output that is spent in the mempool won't appear.\n"
            "\nResult:\n"
            "{\n"
            "  \"bestblock\" : \"hash\",    (string) the block hash\n"
            "  \"confirmations\" : n,       (numeric) The number of confirmations\n"
            "  \"value\" : x.xxx,           (numeric) The transaction value in " + CURRENCY_UNIT + "\n"
            "  \"scriptPubKey\" : {         (json object)\n"
            "     \"asm\" : \"code\",       (string) \n"
            "     \"hex\" : \"hex\",        (string) \n"
            "     \"reqSigs\" : n,          (numeric) Number of required signatures\n"
            "     \"type\" : \"pubkeyhash\", (string) The type, eg pubkeyhash\n"
            "     \"addresses\" : [          (array of string) array of raven addresses\n"
            "        \"address\"     (string) raven address\n"
            "        ,...\n"
            "     ]\n"
            "  },\n"
            "  \"coinbase\" : true|false   (boolean) Coinbase or not\n"
            "}\n"

            "\nExamples:\n"
            "\nGet unspent transactions\n"
            + HelpExampleCli("listunspent", "") +
            "\nView the details\n"
            + HelpExampleCli("gettxout", "\"txid\" 1") +
            "\nAs a json rpc call\n"
            + HelpExampleRpc("gettxout", "\"txid\", 1")
        );

    LOCK(cs_main);

    UniValue ret(UniValue::VOBJ);

    std::string strHash = request.params[0].get_str();
    uint256 hash(uint256S(strHash));
    int n = request.params[1].get_int();
    COutPoint out(hash, n);
    bool fMempool = true;
    if (!request.params[2].isNull())
        fMempool = request.params[2].get_bool();

    Coin coin;
    if (fMempool) {
        LOCK(mempool.cs);
        CCoinsViewMemPool view(pcoinsTip, mempool);
        if (!view.GetCoin(out, coin) || mempool.isSpent(out)) {
            return NullUniValue;
        }
    } else {
        if (!pcoinsTip->GetCoin(out, coin)) {
            return NullUniValue;
        }
    }

    BlockMap::iterator it = mapBlockIndex.find(pcoinsTip->GetBestBlock());
    CBlockIndex *pindex = it->second;
    ret.push_back(Pair("bestblock", pindex->GetBlockHash().GetHex()));
    if (coin.nHeight == MEMPOOL_HEIGHT) {
        ret.push_back(Pair("confirmations", 0));
    } else {
        ret.push_back(Pair("confirmations", (int64_t)(pindex->nHeight - coin.nHeight + 1)));
    }
    ret.push_back(Pair("value", ValueFromAmount(coin.out.nValue)));
    UniValue o(UniValue::VOBJ);
    ScriptPubKeyToUniv(coin.out.scriptPubKey, o, true);
    ret.push_back(Pair("scriptPubKey", o));
    ret.push_back(Pair("coinbase", (bool)coin.fCoinBase));

    return ret;
}

UniValue verifychain(const JSONRPCRequest& request)
{
    int nCheckLevel = gArgs.GetArg("-checklevel", DEFAULT_CHECKLEVEL);
    int nCheckDepth = gArgs.GetArg("-checkblocks", DEFAULT_CHECKBLOCKS);
    if (request.fHelp || request.params.size() > 2)
        throw std::runtime_error(
            "verifychain ( checklevel nblocks )\n"
            "\nVerifies blockchain database.\n"
            "\nArguments:\n"
            "1. checklevel   (numeric, optional, 0-4, default=" + strprintf("%d", nCheckLevel) + ") How thorough the block verification is.\n"
            "2. nblocks      (numeric, optional, default=" + strprintf("%d", nCheckDepth) + ", 0=all) The number of blocks to check.\n"
            "\nResult:\n"
            "true|false       (boolean) Verified or not\n"
            "\nExamples:\n"
            + HelpExampleCli("verifychain", "")
            + HelpExampleRpc("verifychain", "")
        );

    LOCK(cs_main);

    if (!request.params[0].isNull())
        nCheckLevel = request.params[0].get_int();
    if (!request.params[1].isNull())
        nCheckDepth = request.params[1].get_int();

    return CVerifyDB().VerifyDB(GetParams(), pcoinsTip, nCheckLevel, nCheckDepth);
}

/** Implementation of IsSuperMajority with better feedback */
<<<<<<< HEAD
// static UniValue SoftForkMajorityDesc(int version, CBlockIndex* pindex, const Consensus::ConsensusParams& consensusParams)
=======
// static UniValue SoftForkMajorityDesc(int version, CBlockIndex* pindex, const Consensus::GetParams& consensusParams)
>>>>>>> d465edb3
// {
//     UniValue rv(UniValue::VOBJ);
//     bool activated = false;
//     switch(version)
//     {
//         case 2:
//             activated = pindex->nHeight >= consensusParams.BIP34Height;
//             break;
//         case 3:
//             activated = pindex->nHeight >= consensusParams.BIP66Height;
//             break;
//         case 4:
//             activated = pindex->nHeight >= consensusParams.BIP65Height;
//             break;
//     }
//     rv.push_back(Pair("status", activated));
//     return rv;
// }

<<<<<<< HEAD
// static UniValue SoftForkDesc(const std::string &name, int version, CBlockIndex* pindex, const Consensus::ConsensusParams& consensusParams)
=======
// static UniValue SoftForkDesc(const std::string &name, int version, CBlockIndex* pindex, const Consensus::GetParams& consensusParams)
>>>>>>> d465edb3
// {
//     UniValue rv(UniValue::VOBJ);
//     rv.push_back(Pair("id", name));
//     rv.push_back(Pair("version", version));
//     rv.push_back(Pair("reject", SoftForkMajorityDesc(version, pindex, consensusParams)));
//     return rv;
// }

static UniValue BIP9SoftForkDesc(const Consensus::ConsensusParams& consensusParams, Consensus::DeploymentPos id)
{
    UniValue rv(UniValue::VOBJ);
    const ThresholdState thresholdState = VersionBitsTipState(consensusParams, id);
    switch (thresholdState) {
    case THRESHOLD_DEFINED: rv.push_back(Pair("status", "defined")); break;
    case THRESHOLD_STARTED: rv.push_back(Pair("status", "started")); break;
    case THRESHOLD_LOCKED_IN: rv.push_back(Pair("status", "locked_in")); break;
    case THRESHOLD_ACTIVE: rv.push_back(Pair("status", "active")); break;
    case THRESHOLD_FAILED: rv.push_back(Pair("status", "failed")); break;
    }
    if (THRESHOLD_STARTED == thresholdState)
    {
        rv.push_back(Pair("bit", consensusParams.vDeployments[id].bit));
    }
    rv.push_back(Pair("startTime", consensusParams.vDeployments[id].nStartTime));
    rv.push_back(Pair("timeout", consensusParams.vDeployments[id].nTimeout));
    rv.push_back(Pair("since", VersionBitsTipStateSinceHeight(consensusParams, id)));
    if (THRESHOLD_STARTED == thresholdState)
    {
        UniValue statsUV(UniValue::VOBJ);
        BIP9Stats statsStruct = VersionBitsTipStatistics(consensusParams, id);
        statsUV.push_back(Pair("period", statsStruct.period));
        statsUV.push_back(Pair("threshold", statsStruct.threshold));
        statsUV.push_back(Pair("elapsed", statsStruct.elapsed));
        statsUV.push_back(Pair("count", statsStruct.count));
        statsUV.push_back(Pair("possible", statsStruct.possible));
        rv.push_back(Pair("statistics", statsUV));
    }
    return rv;
}

void BIP9SoftForkDescPushBack(UniValue& bip9_softforks, const std::string &name, const Consensus::ConsensusParams& consensusParams, Consensus::DeploymentPos id)
{
    // Deployments with timeout value of 0 are hidden.
    // A timeout value of 0 guarantees a softfork will never be activated.
    // This is used when softfork codes are merged without specifying the deployment schedule.
    if (consensusParams.vDeployments[id].nTimeout > 0)
        bip9_softforks.push_back(Pair(name, BIP9SoftForkDesc(consensusParams, id)));
}

UniValue getblockchaininfo(const JSONRPCRequest& request)
{
    if (request.fHelp || request.params.size() != 0)
        throw std::runtime_error(
            "getblockchaininfo\n"
            "Returns an object containing various state info regarding blockchain processing.\n"
            "\nResult:\n"
            "{\n"
            "  \"chain\": \"xxxx\",        (string) current network name as defined in BIP70 (main, test, regtest)\n"
            "  \"blocks\": xxxxxx,         (numeric) the current number of blocks processed in the server\n"
            "  \"headers\": xxxxxx,        (numeric) the current number of headers we have validated\n"
            "  \"bestblockhash\": \"...\", (string) the hash of the currently best block\n"
            "  \"difficulty\": xxxxxx,     (numeric) the current difficulty\n"
            "  \"mediantime\": xxxxxx,     (numeric) median time for the current best block\n"
            "  \"verificationprogress\": xxxx, (numeric) estimate of verification progress [0..1]\n"
            "  \"chainwork\": \"xxxx\"     (string) total amount of work in active chain, in hexadecimal\n"
            "  \"size_on_disk\": xxxxxx,   (numeric) the estimated size of the block and undo files on disk\n"
            "  \"pruned\": xx,             (boolean) if the blocks are subject to pruning\n"
            "  \"pruneheight\": xxxxxx,    (numeric) lowest-height complete block stored (only present if pruning is enabled)\n"
            "  \"automatic_pruning\": xx,  (boolean) whether automatic pruning is enabled (only present if pruning is enabled)\n"
            "  \"prune_target_size\": xxxxxx,  (numeric) the target size used by pruning (only present if automatic pruning is enabled)\n"
            "  \"softforks\": [            (array) status of softforks in progress\n"
            "     {\n"
            "        \"id\": \"xxxx\",        (string) name of softfork\n"
            "        \"version\": xx,         (numeric) block version\n"
            "        \"reject\": {            (object) progress toward rejecting pre-softfork blocks\n"
            "           \"status\": xx,       (boolean) true if threshold reached\n"
            "        },\n"
            "     }, ...\n"
            "  ],\n"
            "  \"bip9_softforks\": {          (object) status of BIP9 softforks in progress\n"
            "     \"xxxx\" : {                (string) name of the softfork\n"
            "        \"status\": \"xxxx\",    (string) one of \"defined\", \"started\", \"locked_in\", \"active\", \"failed\"\n"
            "        \"bit\": xx,             (numeric) the bit (0-28) in the block version field used to signal this softfork (only for \"started\" status)\n"
            "        \"startTime\": xx,       (numeric) the minimum median time past of a block at which the bit gains its meaning\n"
            "        \"timeout\": xx,         (numeric) the median time past of a block at which the deployment is considered failed if not yet locked in\n"
            "        \"since\": xx,           (numeric) height of the first block to which the status applies\n"
            "        \"statistics\": {        (object) numeric statistics about BIP9 signalling for a softfork (only for \"started\" status)\n"
            "           \"period\": xx,       (numeric) the length in blocks of the BIP9 signalling period \n"
            "           \"threshold\": xx,    (numeric) the number of blocks with the version bit set required to activate the feature \n"
            "           \"elapsed\": xx,      (numeric) the number of blocks elapsed since the beginning of the current period \n"
            "           \"count\": xx,        (numeric) the number of blocks with the version bit set in the current period \n"
            "           \"possible\": xx      (boolean) returns false if there are not enough blocks left in this period to pass activation threshold \n"
            "        }\n"
            "     }\n"
            "  }\n"
            "  \"warnings\" : \"...\",         (string) any network and blockchain warnings.\n"
            "}\n"
            "\nExamples:\n"
            + HelpExampleCli("getblockchaininfo", "")
            + HelpExampleRpc("getblockchaininfo", "")
        );

    LOCK(cs_main);

    UniValue obj(UniValue::VOBJ);
    obj.push_back(Pair("chain", GetParams().NetworkIDString()));
    obj.push_back(Pair("blocks",                (int)chainActive.Height()));
    obj.push_back(Pair("headers",               pindexBestHeader ? pindexBestHeader->nHeight : -1));
    obj.push_back(Pair("bestblockhash",         chainActive.Tip()->GetBlockHash().GetHex()));
    obj.push_back(Pair("difficulty",            (double)GetDifficulty()));
    if (IsDGWActive(chainActive.Height())) {
        obj.push_back(Pair("difficulty_algorithm", "DGW-180"));
    } else {
        obj.push_back(Pair("difficulty_algorithm", "BTC"));
        obj.push_back(Pair("DGW_activation_height",    (int) GetParams().DGWActivationBlock()));
    }
    obj.push_back(Pair("mediantime",            (int64_t)chainActive.Tip()->GetMedianTimePast()));
    obj.push_back(Pair("verificationprogress",  GuessVerificationProgress(GetParams().TxData(), chainActive.Tip())));
    obj.push_back(Pair("chainwork",             chainActive.Tip()->nChainWork.GetHex()));
    obj.push_back(Pair("size_on_disk",          CalculateCurrentUsage()));
    obj.push_back(Pair("pruned",                fPruneMode));
    if (fPruneMode) {
        CBlockIndex* block = chainActive.Tip();
        assert(block);
        while (block->pprev && (block->pprev->nStatus & BLOCK_HAVE_DATA)) {
            block = block->pprev;
        }

        obj.push_back(Pair("pruneheight",        block->nHeight));

        // if 0, execution bypasses the whole if block.
        bool automatic_pruning = (gArgs.GetArg("-prune", 0) != 1);
        obj.push_back(Pair("automatic_pruning",  automatic_pruning));
        if (automatic_pruning) {
            obj.push_back(Pair("prune_target_size",  nPruneTarget));
        }
    }

<<<<<<< HEAD
    const Consensus::ConsensusParams& consensusParams = Params().GetConsensus();
=======
    const Consensus::Params& consensusParams = GetParams().GetConsensus();
>>>>>>> d465edb3
    //CBlockIndex* tip = chainActive.Tip();

    UniValue softforks(UniValue::VARR);
    UniValue bip9_softforks(UniValue::VOBJ);
    // softforks.push_back(SoftForkDesc("bip34", 2, tip, consensusParams));
    // softforks.push_back(SoftForkDesc("bip66", 3, tip, consensusParams));
    // softforks.push_back(SoftForkDesc("bip65", 4, tip, consensusParams));
    // BIP9SoftForkDescPushBack(bip9_softforks, "csv", consensusParams, Consensus::DEPLOYMENT_CSV);
    //BIP9SoftForkDescPushBack(bip9_softforks, "segwit", consensusParams, Consensus::DEPLOYMENT_SEGWIT);
    BIP9SoftForkDescPushBack(bip9_softforks, "assets", consensusParams, Consensus::DEPLOYMENT_ASSETS);
    BIP9SoftForkDescPushBack(bip9_softforks, "messaging_restricted", consensusParams, Consensus::DEPLOYMENT_MSG_REST_ASSETS);
    obj.push_back(Pair("softforks",             softforks));
    obj.push_back(Pair("bip9_softforks", bip9_softforks));

    obj.push_back(Pair("warnings", GetWarnings("statusbar")));
    return obj;
}

/** Comparison function for sorting the getchaintips heads.  */
struct CompareBlocksByHeight
{
    bool operator()(const CBlockIndex* a, const CBlockIndex* b) const
    {
        /* Make sure that unequal blocks with the same height do not compare
           equal. Use the pointers themselves to make a distinction. */

        if (a->nHeight != b->nHeight)
          return (a->nHeight > b->nHeight);

        return a < b;
    }
};

UniValue getchaintips(const JSONRPCRequest& request)
{
    if (request.fHelp || request.params.size() != 0)
        throw std::runtime_error(
            "getchaintips\n"
            "Return information about all known tips in the block tree,"
            " including the main chain as well as orphaned branches.\n"
            "\nResult:\n"
            "[\n"
            "  {\n"
            "    \"height\": xxxx,         (numeric) height of the chain tip\n"
            "    \"hash\": \"xxxx\",         (string) block hash of the tip\n"
            "    \"branchlen\": 0          (numeric) zero for main chain\n"
            "    \"status\": \"active\"      (string) \"active\" for the main chain\n"
            "  },\n"
            "  {\n"
            "    \"height\": xxxx,\n"
            "    \"hash\": \"xxxx\",\n"
            "    \"branchlen\": 1          (numeric) length of branch connecting the tip to the main chain\n"
            "    \"status\": \"xxxx\"        (string) status of the chain (active, valid-fork, valid-headers, headers-only, invalid)\n"
            "  }\n"
            "]\n"
            "Possible values for status:\n"
            "1.  \"invalid\"               This branch contains at least one invalid block\n"
            "2.  \"headers-only\"          Not all blocks for this branch are available, but the headers are valid\n"
            "3.  \"valid-headers\"         All blocks are available for this branch, but they were never fully validated\n"
            "4.  \"valid-fork\"            This branch is not part of the active chain, but is fully validated\n"
            "5.  \"active\"                This is the tip of the active main chain, which is certainly valid\n"
            "\nExamples:\n"
            + HelpExampleCli("getchaintips", "")
            + HelpExampleRpc("getchaintips", "")
        );

    LOCK(cs_main);

    /*
     * Idea:  the set of chain tips is chainActive.tip, plus orphan blocks which do not have another orphan building off of them.
     * Algorithm:
     *  - Make one pass through mapBlockIndex, picking out the orphan blocks, and also storing a set of the orphan block's pprev pointers.
     *  - Iterate through the orphan blocks. If the block isn't pointed to by another orphan, it is a chain tip.
     *  - add chainActive.Tip()
     */
    std::set<const CBlockIndex*, CompareBlocksByHeight> setTips;
    std::set<const CBlockIndex*> setOrphans;
    std::set<const CBlockIndex*> setPrevs;

    for (const std::pair<const uint256, CBlockIndex*>& item : mapBlockIndex)
    {
        if (!chainActive.Contains(item.second)) {
            setOrphans.insert(item.second);
            setPrevs.insert(item.second->pprev);
        }
    }

    for (std::set<const CBlockIndex*>::iterator it = setOrphans.begin(); it != setOrphans.end(); ++it)
    {
        if (setPrevs.erase(*it) == 0) {
            setTips.insert(*it);
        }
    }

    // Always report the currently active tip.
    setTips.insert(chainActive.Tip());

    /* Construct the output array.  */
    UniValue res(UniValue::VARR);
    for (const CBlockIndex* block : setTips)
    {
        UniValue obj(UniValue::VOBJ);
        obj.push_back(Pair("height", block->nHeight));
        obj.push_back(Pair("hash", block->phashBlock->GetHex()));

        const int branchLen = block->nHeight - chainActive.FindFork(block)->nHeight;
        obj.push_back(Pair("branchlen", branchLen));

        std::string status;
        if (chainActive.Contains(block)) {
            // This block is part of the currently active chain.
            status = "active";
        } else if (block->nStatus & BLOCK_FAILED_MASK) {
            // This block or one of its ancestors is invalid.
            status = "invalid";
        } else if (block->nChainTx == 0) {
            // This block cannot be connected because full block data for it or one of its parents is missing.
            status = "headers-only";
        } else if (block->IsValid(BLOCK_VALID_SCRIPTS)) {
            // This block is fully validated, but no longer part of the active chain. It was probably the active block once, but was reorganized.
            status = "valid-fork";
        } else if (block->IsValid(BLOCK_VALID_TREE)) {
            // The headers for this block are valid, but it has not been validated. It was probably never part of the most-work chain.
            status = "valid-headers";
        } else {
            // No clue.
            status = "unknown";
        }
        obj.push_back(Pair("status", status));

        res.push_back(obj);
    }

    return res;
}

UniValue mempoolInfoToJSON()
{
    UniValue ret(UniValue::VOBJ);
    ret.push_back(Pair("size", (int64_t) mempool.size()));
    ret.push_back(Pair("bytes", (int64_t) mempool.GetTotalTxSize()));
    ret.push_back(Pair("usage", (int64_t) mempool.DynamicMemoryUsage()));
    size_t maxmempool = gArgs.GetArg("-maxmempool", DEFAULT_MAX_MEMPOOL_SIZE) * 1000000;
    ret.push_back(Pair("maxmempool", (int64_t) maxmempool));
    ret.push_back(Pair("mempoolminfee", ValueFromAmount(mempool.GetMinFee(maxmempool).GetFeePerK())));

    return ret;
}

UniValue getmempoolinfo(const JSONRPCRequest& request)
{
    if (request.fHelp || request.params.size() != 0)
        throw std::runtime_error(
            "getmempoolinfo\n"
            "\nReturns details on the active state of the TX memory pool.\n"
            "\nResult:\n"
            "{\n"
            "  \"size\": xxxxx,               (numeric) Current tx count\n"
            "  \"bytes\": xxxxx,              (numeric) Sum of all virtual transaction sizes as defined in BIP 141. Differs from actual serialized size because witness data is discounted\n"
            "  \"usage\": xxxxx,              (numeric) Total memory usage for the mempool\n"
            "  \"maxmempool\": xxxxx,         (numeric) Maximum memory usage for the mempool\n"
            "  \"mempoolminfee\": xxxxx       (numeric) Minimum fee rate in " + CURRENCY_UNIT + "/kB for tx to be accepted\n"
            "}\n"
            "\nExamples:\n"
            + HelpExampleCli("getmempoolinfo", "")
            + HelpExampleRpc("getmempoolinfo", "")
        );

    return mempoolInfoToJSON();
}

UniValue preciousblock(const JSONRPCRequest& request)
{
    if (request.fHelp || request.params.size() != 1)
        throw std::runtime_error(
            "preciousblock \"blockhash\"\n"
            "\nTreats a block as if it were received before others with the same work.\n"
            "\nA later preciousblock call can override the effect of an earlier one.\n"
            "\nThe effects of preciousblock are not retained across restarts.\n"
            "\nArguments:\n"
            "1. \"blockhash\"   (string, required) the hash of the block to mark as precious\n"
            "\nResult:\n"
            "\nExamples:\n"
            + HelpExampleCli("preciousblock", "\"blockhash\"")
            + HelpExampleRpc("preciousblock", "\"blockhash\"")
        );

    std::string strHash = request.params[0].get_str();
    uint256 hash(uint256S(strHash));
    CBlockIndex* pblockindex;

    {
        LOCK(cs_main);
        if (mapBlockIndex.count(hash) == 0)
            throw JSONRPCError(RPC_INVALID_ADDRESS_OR_KEY, "Block not found");

        pblockindex = mapBlockIndex[hash];
    }

    CValidationState state;
    PreciousBlock(state, GetParams(), pblockindex);

    if (!state.IsValid()) {
        throw JSONRPCError(RPC_DATABASE_ERROR, state.GetRejectReason());
    }

    return NullUniValue;
}

UniValue invalidateblock(const JSONRPCRequest& request)
{
    if (request.fHelp || request.params.size() != 1)
        throw std::runtime_error(
            "invalidateblock \"blockhash\"\n"
            "\nPermanently marks a block as invalid, as if it violated a consensus rule.\n"
            "\nArguments:\n"
            "1. \"blockhash\"   (string, required) the hash of the block to mark as invalid\n"
            "\nResult:\n"
            "\nExamples:\n"
            + HelpExampleCli("invalidateblock", "\"blockhash\"")
            + HelpExampleRpc("invalidateblock", "\"blockhash\"")
        );

    std::string strHash = request.params[0].get_str();
    uint256 hash(uint256S(strHash));
    CValidationState state;

    {
        LOCK(cs_main);
        if (mapBlockIndex.count(hash) == 0)
            throw JSONRPCError(RPC_INVALID_ADDRESS_OR_KEY, "Block not found");

        CBlockIndex* pblockindex = mapBlockIndex[hash];
        InvalidateBlock(state, GetParams(), pblockindex);
    }

    if (state.IsValid()) {
        ActivateBestChain(state, GetParams());
    }

    if (!state.IsValid()) {
        throw JSONRPCError(RPC_DATABASE_ERROR, state.GetRejectReason());
    }

    return NullUniValue;
}

UniValue reconsiderblock(const JSONRPCRequest& request)
{
    if (request.fHelp || request.params.size() != 1)
        throw std::runtime_error(
            "reconsiderblock \"blockhash\"\n"
            "\nRemoves invalidity status of a block and its descendants, reconsider them for activation.\n"
            "This can be used to undo the effects of invalidateblock.\n"
            "\nArguments:\n"
            "1. \"blockhash\"   (string, required) the hash of the block to reconsider\n"
            "\nResult:\n"
            "\nExamples:\n"
            + HelpExampleCli("reconsiderblock", "\"blockhash\"")
            + HelpExampleRpc("reconsiderblock", "\"blockhash\"")
        );

    std::string strHash = request.params[0].get_str();
    uint256 hash(uint256S(strHash));

    {
        LOCK(cs_main);
        if (mapBlockIndex.count(hash) == 0)
            throw JSONRPCError(RPC_INVALID_ADDRESS_OR_KEY, "Block not found");

        CBlockIndex* pblockindex = mapBlockIndex[hash];
        ResetBlockFailureFlags(pblockindex);
    }

    CValidationState state;
    ActivateBestChain(state, GetParams());

    if (!state.IsValid()) {
        throw JSONRPCError(RPC_DATABASE_ERROR, state.GetRejectReason());
    }

    return NullUniValue;
}

UniValue getchaintxstats(const JSONRPCRequest& request)
{
    if (request.fHelp || request.params.size() > 2)
        throw std::runtime_error(
            "getchaintxstats ( nblocks blockhash )\n"
            "\nCompute statistics about the total number and rate of transactions in the chain.\n"
            "\nArguments:\n"
            "1. nblocks      (numeric, optional) Size of the window in number of blocks (default: one month).\n"
            "2. \"blockhash\"  (string, optional) The hash of the block that ends the window.\n"
            "\nResult:\n"
            "{\n"
            "  \"time\": xxxxx,                (numeric) The timestamp for the final block in the window in UNIX format.\n"
            "  \"txcount\": xxxxx,             (numeric) The total number of transactions in the chain up to that point.\n"
            "  \"window_block_count\": xxxxx,  (numeric) Size of the window in number of blocks.\n"
            "  \"window_tx_count\": xxxxx,     (numeric) The number of transactions in the window. Only returned if \"window_block_count\" is > 0.\n"
            "  \"window_interval\": xxxxx,     (numeric) The elapsed time in the window in seconds. Only returned if \"window_block_count\" is > 0.\n"
            "  \"txrate\": x.xx,               (numeric) The average rate of transactions per second in the window. Only returned if \"window_interval\" is > 0.\n"
            "}\n"
            "\nExamples:\n"
            + HelpExampleCli("getchaintxstats", "")
            + HelpExampleRpc("getchaintxstats", "2016")
        );

    const CBlockIndex* pindex;
    int blockcount = 30 * 24 * 60 * 60 / GetParams().GetConsensus().nPowTargetSpacing; // By default: 1 month

    bool havehash = !request.params[1].isNull();
    uint256 hash;
    if (havehash) {
        hash = uint256S(request.params[1].get_str());
    }

    {
        LOCK(cs_main);
        if (havehash) {
            auto it = mapBlockIndex.find(hash);
            if (it == mapBlockIndex.end()) {
                throw JSONRPCError(RPC_INVALID_ADDRESS_OR_KEY, "Block not found");
            }
            pindex = it->second;
            if (!chainActive.Contains(pindex)) {
                throw JSONRPCError(RPC_INVALID_PARAMETER, "Block is not in main chain");
            }
        } else {
            pindex = chainActive.Tip();
        }
    }

    assert(pindex != nullptr);

    if (request.params[0].isNull()) {
        blockcount = std::max(0, std::min(blockcount, pindex->nHeight - 1));
    } else {
        blockcount = request.params[0].get_int();

        if (blockcount < 0 || (blockcount > 0 && blockcount >= pindex->nHeight)) {
            throw JSONRPCError(RPC_INVALID_PARAMETER, "Invalid block count: should be between 0 and the block's height - 1");
        }
    }

    const CBlockIndex* pindexPast = pindex->GetAncestor(pindex->nHeight - blockcount);
    int nTimeDiff = pindex->GetMedianTimePast() - pindexPast->GetMedianTimePast();
    int nTxDiff = pindex->nChainTx - pindexPast->nChainTx;

    UniValue ret(UniValue::VOBJ);
    ret.push_back(Pair("time", (int64_t)pindex->nTime));
    ret.push_back(Pair("txcount", (int64_t)pindex->nChainTx));
    ret.push_back(Pair("window_block_count", blockcount));
    if (blockcount > 0) {
        ret.push_back(Pair("window_tx_count", nTxDiff));
        ret.push_back(Pair("window_interval", nTimeDiff));
        if (nTimeDiff > 0) {
            ret.push_back(Pair("txrate", ((double)nTxDiff) / nTimeDiff));
        }
    }

    return ret;
}

UniValue savemempool(const JSONRPCRequest& request)
{
    if (request.fHelp || request.params.size() != 0) {
        throw std::runtime_error(
            "savemempool\n"
            "\nDumps the mempool to disk.\n"
            "\nExamples:\n"
            + HelpExampleCli("savemempool", "")
            + HelpExampleRpc("savemempool", "")
        );
    }

    if (!DumpMempool()) {
        throw JSONRPCError(RPC_MISC_ERROR, "Unable to dump mempool to disk");
    }

    return NullUniValue;
}

UniValue clearmempool(const JSONRPCRequest& request)
{
    if (request.fHelp || request.params.size() != 0) {
        throw std::runtime_error(
                "clearmempool\n"
                "\nRemoves all transaction from the mempool\n"
                "\nExamples:\n"
                + HelpExampleCli("clearmempool", "")
                + HelpExampleRpc("clearmempool", "")
        );
    }

    LOCK(mempool.cs);
    mempool.clear();

    return _("Mempool cleared");
}


static const CRPCCommand commands[] =
{ //  category              name                      actor (function)         argNames
  //  --------------------- ------------------------  -----------------------  ----------
    { "blockchain",         "clearmempool",           &clearmempool,           {} },
    { "blockchain",         "getblockchaininfo",      &getblockchaininfo,      {} },
    { "blockchain",         "getchaintxstats",        &getchaintxstats,        {"nblocks", "blockhash"} },
    { "blockchain",         "getbestblockhash",       &getbestblockhash,       {} },
    { "blockchain",         "getblockcount",          &getblockcount,          {} },
    { "blockchain",         "getblock",               &getblock,               {"blockhash","verbosity|verbose"} },
    { "blockchain",         "getblockdeltas",         &getblockdeltas,         {} },
    { "blockchain",         "getblockhashes",         &getblockhashes,         {} },
    { "blockchain",         "getblockhash",           &getblockhash,           {"height"} },
    { "blockchain",         "getblockheader",         &getblockheader,         {"blockhash","verbose"} },
    { "blockchain",         "getchaintips",           &getchaintips,           {} },
    { "blockchain",         "getdifficulty",          &getdifficulty,          {} },
    { "blockchain",         "getmempoolancestors",    &getmempoolancestors,    {"txid","verbose"} },
    { "blockchain",         "getmempooldescendants",  &getmempooldescendants,  {"txid","verbose"} },
    { "blockchain",         "getmempoolentry",        &getmempoolentry,        {"txid"} },
    { "blockchain",         "getmempoolinfo",         &getmempoolinfo,         {} },
    { "blockchain",         "getrawmempool",          &getrawmempool,          {"verbose"} },
    { "blockchain",         "gettxout",               &gettxout,               {"txid","n","include_mempool"} },
    { "blockchain",         "gettxoutsetinfo",        &gettxoutsetinfo,        {} },
    { "blockchain",         "pruneblockchain",        &pruneblockchain,        {"height"} },
    { "blockchain",         "savemempool",            &savemempool,            {} },
    { "blockchain",         "verifychain",            &verifychain,            {"checklevel","nblocks"} },

    { "blockchain",         "preciousblock",          &preciousblock,          {"blockhash"} },

    /* Not shown in help */
    { "hidden",             "invalidateblock",        &invalidateblock,        {"blockhash"} },
    { "hidden",             "reconsiderblock",        &reconsiderblock,        {"blockhash"} },
    { "hidden",             "waitfornewblock",        &waitfornewblock,        {"timeout"} },
    { "hidden",             "waitforblock",           &waitforblock,           {"blockhash","timeout"} },
    { "hidden",             "waitforblockheight",     &waitforblockheight,     {"height","timeout"} },
};

void RegisterBlockchainRPCCommands(CRPCTable &t)
{
    for (unsigned int vcidx = 0; vcidx < ARRAYLEN(commands); vcidx++)
        t.appendCommand(commands[vcidx].name, &commands[vcidx]);
}<|MERGE_RESOLUTION|>--- conflicted
+++ resolved
@@ -1258,11 +1258,7 @@
 }
 
 /** Implementation of IsSuperMajority with better feedback */
-<<<<<<< HEAD
-// static UniValue SoftForkMajorityDesc(int version, CBlockIndex* pindex, const Consensus::ConsensusParams& consensusParams)
-=======
 // static UniValue SoftForkMajorityDesc(int version, CBlockIndex* pindex, const Consensus::GetParams& consensusParams)
->>>>>>> d465edb3
 // {
 //     UniValue rv(UniValue::VOBJ);
 //     bool activated = false;
@@ -1282,11 +1278,7 @@
 //     return rv;
 // }
 
-<<<<<<< HEAD
-// static UniValue SoftForkDesc(const std::string &name, int version, CBlockIndex* pindex, const Consensus::ConsensusParams& consensusParams)
-=======
 // static UniValue SoftForkDesc(const std::string &name, int version, CBlockIndex* pindex, const Consensus::GetParams& consensusParams)
->>>>>>> d465edb3
 // {
 //     UniValue rv(UniValue::VOBJ);
 //     rv.push_back(Pair("id", name));
@@ -1295,7 +1287,7 @@
 //     return rv;
 // }
 
-static UniValue BIP9SoftForkDesc(const Consensus::ConsensusParams& consensusParams, Consensus::DeploymentPos id)
+static UniValue BIP9SoftForkDesc(const Consensus::Params& consensusParams, Consensus::DeploymentPos id)
 {
     UniValue rv(UniValue::VOBJ);
     const ThresholdState thresholdState = VersionBitsTipState(consensusParams, id);
@@ -1327,7 +1319,7 @@
     return rv;
 }
 
-void BIP9SoftForkDescPushBack(UniValue& bip9_softforks, const std::string &name, const Consensus::ConsensusParams& consensusParams, Consensus::DeploymentPos id)
+void BIP9SoftForkDescPushBack(UniValue& bip9_softforks, const std::string &name, const Consensus::Params& consensusParams, Consensus::DeploymentPos id)
 {
     // Deployments with timeout value of 0 are hidden.
     // A timeout value of 0 guarantees a softfork will never be activated.
@@ -1425,11 +1417,7 @@
         }
     }
 
-<<<<<<< HEAD
-    const Consensus::ConsensusParams& consensusParams = Params().GetConsensus();
-=======
     const Consensus::Params& consensusParams = GetParams().GetConsensus();
->>>>>>> d465edb3
     //CBlockIndex* tip = chainActive.Tip();
 
     UniValue softforks(UniValue::VARR);
