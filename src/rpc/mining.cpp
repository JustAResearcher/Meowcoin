--- conflicted
+++ resolved
@@ -538,11 +538,7 @@
         pindexPrev = pindexPrevNew;
     }
     CBlock* pblock = &pblocktemplate->block; // pointer for convenience
-<<<<<<< HEAD
-    const Consensus::ConsensusParams& consensusParams = Params().GetConsensus();
-=======
     const Consensus::Params& consensusParams = GetParams().GetConsensus();
->>>>>>> d465edb3
 
     // Update nTime
     UpdateTime(pblock, consensusParams, pindexPrev);
