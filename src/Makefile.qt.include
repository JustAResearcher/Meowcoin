# Copyright (c) 2013-2016 The Bitcoin Core developers
# Copyright (c) 2017 The Raven Core developers
# Distributed under the MIT software license, see the accompanying
# file COPYING or http://www.opensource.org/licenses/mit-license.php.

bin_PROGRAMS += qt/raven-qt
EXTRA_LIBRARIES += qt/libravenqt.a

# raven qt core #
QT_TS = \
  qt/locale/raven_af.ts \
  qt/locale/raven_af_ZA.ts \
  qt/locale/raven_ar.ts \
  qt/locale/raven_be_BY.ts \
  qt/locale/raven_bg_BG.ts \
  qt/locale/raven_bg.ts \
  qt/locale/raven_ca_ES.ts \
  qt/locale/raven_ca.ts \
  qt/locale/raven_ca@valencia.ts \
  qt/locale/raven_cs.ts \
  qt/locale/raven_cy.ts \
  qt/locale/raven_da.ts \
  qt/locale/raven_de.ts \
  qt/locale/raven_el_GR.ts \
  qt/locale/raven_el.ts \
  qt/locale/raven_en_GB.ts \
  qt/locale/raven_en.ts \
  qt/locale/raven_eo.ts \
  qt/locale/raven_es_AR.ts \
  qt/locale/raven_es_CL.ts \
  qt/locale/raven_es_CO.ts \
  qt/locale/raven_es_DO.ts \
  qt/locale/raven_es_ES.ts \
  qt/locale/raven_es_MX.ts \
  qt/locale/raven_es.ts \
  qt/locale/raven_es_UY.ts \
  qt/locale/raven_es_VE.ts \
  qt/locale/raven_et_EE.ts \
  qt/locale/raven_et.ts \
  qt/locale/raven_eu_ES.ts \
  qt/locale/raven_fa_IR.ts \
  qt/locale/raven_fa.ts \
  qt/locale/raven_fi.ts \
  qt/locale/raven_fr_CA.ts \
  qt/locale/raven_fr_FR.ts \
  qt/locale/raven_fr.ts \
  qt/locale/raven_gl.ts \
  qt/locale/raven_he.ts \
  qt/locale/raven_hi_IN.ts \
  qt/locale/raven_hr.ts \
  qt/locale/raven_hu.ts \
  qt/locale/raven_id_ID.ts \
  qt/locale/raven_it_IT.ts \
  qt/locale/raven_it.ts \
  qt/locale/raven_ja.ts \
  qt/locale/raven_ka.ts \
  qt/locale/raven_kk_KZ.ts \
  qt/locale/raven_ko_KR.ts \
  qt/locale/raven_ku_IQ.ts \
  qt/locale/raven_ky.ts \
  qt/locale/raven_la.ts \
  qt/locale/raven_lt.ts \
  qt/locale/raven_lv_LV.ts \
  qt/locale/raven_mk_MK.ts \
  qt/locale/raven_mn.ts \
  qt/locale/raven_ms_MY.ts \
  qt/locale/raven_nb.ts \
  qt/locale/raven_ne.ts \
  qt/locale/raven_nl.ts \
  qt/locale/raven_pam.ts \
  qt/locale/raven_pl.ts \
  qt/locale/raven_pt_BR.ts \
  qt/locale/raven_pt_PT.ts \
  qt/locale/raven_ro_RO.ts \
  qt/locale/raven_ro.ts \
  qt/locale/raven_ru_RU.ts \
  qt/locale/raven_ru.ts \
  qt/locale/raven_sk.ts \
  qt/locale/raven_sl_SI.ts \
  qt/locale/raven_sq.ts \
  qt/locale/raven_sr@latin.ts \
  qt/locale/raven_sr.ts \
  qt/locale/raven_sv.ts \
  qt/locale/raven_ta.ts \
  qt/locale/raven_th_TH.ts \
  qt/locale/raven_tr_TR.ts \
  qt/locale/raven_tr.ts \
  qt/locale/raven_uk.ts \
  qt/locale/raven_ur_PK.ts \
  qt/locale/raven_uz@Cyrl.ts \
  qt/locale/raven_vi.ts \
  qt/locale/raven_vi_VN.ts \
  qt/locale/raven_zh_CN.ts \
  qt/locale/raven_zh_HK.ts \
  qt/locale/raven_zh.ts \
  qt/locale/raven_zh_TW.ts

QT_FORMS_UI = \
  qt/forms/addressbookpage.ui \
  qt/forms/askpassphrasedialog.ui \
  qt/forms/assetcontroldialog.ui \
  qt/forms/coincontroldialog.ui \
  qt/forms/editaddressdialog.ui \
  qt/forms/helpmessagedialog.ui \
  qt/forms/intro.ui \
  qt/forms/modaloverlay.ui \
  qt/forms/openuridialog.ui \
  qt/forms/optionsdialog.ui \
  qt/forms/overviewpage.ui \
  qt/forms/receivecoinsdialog.ui \
  qt/forms/receiverequestdialog.ui \
  qt/forms/debugwindow.ui \
  qt/forms/sendcoinsdialog.ui \
  qt/forms/sendcoinsentry.ui \
  qt/forms/signverifymessagedialog.ui \
  qt/forms/transactiondescdialog.ui \
  qt/forms/assetsdialog.ui \
  qt/forms/createassetdialog.ui \
  qt/forms/reissueassetdialog.ui \
  qt/forms/sendassetsentry.ui

QT_MOC_CPP = \
  qt/moc_addressbookpage.cpp \
  qt/moc_addresstablemodel.cpp \
  qt/moc_askpassphrasedialog.cpp \
  qt/moc_assetcontroldialog.cpp \
  qt/moc_assetcontroltreewidget.cpp \
  qt/moc_assetfilterproxy.cpp \
  qt/moc_bantablemodel.cpp \
  qt/moc_ravenaddressvalidator.cpp \
  qt/moc_ravenamountfield.cpp \
  qt/moc_ravengui.cpp \
  qt/moc_ravenunits.cpp \
  qt/moc_callback.cpp \
  qt/moc_clientmodel.cpp \
  qt/moc_coincontroldialog.cpp \
  qt/moc_coincontroltreewidget.cpp \
  qt/moc_csvmodelwriter.cpp \
  qt/moc_darkstyle.cpp \
  qt/moc_editaddressdialog.cpp \
  qt/moc_guiutil.cpp \
  qt/moc_intro.cpp \
  qt/moc_macdockiconhandler.cpp \
  qt/moc_macnotificationhandler.cpp \
  qt/moc_modaloverlay.cpp \
  qt/moc_notificator.cpp \
  qt/moc_openuridialog.cpp \
  qt/moc_optionsdialog.cpp \
  qt/moc_optionsmodel.cpp \
  qt/moc_assettablemodel.cpp \
  qt/moc_overviewpage.cpp \
  qt/moc_peertablemodel.cpp \
  qt/moc_paymentserver.cpp \
  qt/moc_qvalidatedlineedit.cpp \
  qt/moc_qvaluecombobox.cpp \
  qt/moc_receivecoinsdialog.cpp \
  qt/moc_receiverequestdialog.cpp \
  qt/moc_recentrequeststablemodel.cpp \
  qt/moc_rpcconsole.cpp \
  qt/moc_sendcoinsdialog.cpp \
  qt/moc_sendcoinsentry.cpp \
  qt/moc_signverifymessagedialog.cpp \
  qt/moc_splashscreen.cpp \
  qt/moc_trafficgraphwidget.cpp \
  qt/moc_transactiondesc.cpp \
  qt/moc_transactiondescdialog.cpp \
  qt/moc_transactionfilterproxy.cpp \
  qt/moc_transactiontablemodel.cpp \
  qt/moc_transactionview.cpp \
  qt/moc_utilitydialog.cpp \
  qt/moc_walletframe.cpp \
  qt/moc_walletmodel.cpp \
  qt/moc_walletview.cpp \
  qt/moc_assetsdialog.cpp \
  qt/moc_createassetdialog.cpp \
  qt/moc_reissueassetdialog.cpp \
  qt/moc_sendassetsentry.cpp

RAVEN_MM = \
  qt/macdockiconhandler.mm \
  qt/macnotificationhandler.mm

QT_MOC = \
  qt/raven.moc \
  qt/ravenamountfield.moc \
  qt/callback.moc \
  qt/intro.moc \
  qt/overviewpage.moc \
  qt/rpcconsole.moc

QT_QRC_CPP = qt/qrc_raven.cpp
QT_QRC = qt/raven.qrc
QT_QRC_LOCALE_CPP = qt/qrc_raven_locale.cpp
QT_QRC_LOCALE = qt/raven_locale.qrc

PROTOBUF_CC = qt/paymentrequest.pb.cc
PROTOBUF_H = qt/paymentrequest.pb.h
PROTOBUF_PROTO = qt/paymentrequest.proto

RAVEN_QT_H = \
  qt/addressbookpage.h \
  qt/addresstablemodel.h \
  qt/askpassphrasedialog.h \
  qt/assetcontroldialog.h \
  qt/assetcontroltreewidget.h \
<<<<<<< HEAD
  qt/assetrecord.h \
=======
  qt/assetfilterproxy.h \
>>>>>>> 01de0e3b
  qt/assetsdialog.h \
  qt/createassetdialog.h \
  qt/bantablemodel.h \
  qt/ravenaddressvalidator.h \
  qt/ravenamountfield.h \
  qt/ravengui.h \
  qt/ravenunits.h \
  qt/callback.h \
  qt/clientmodel.h \
  qt/coincontroldialog.h \
  qt/coincontroltreewidget.h \
  qt/csvmodelwriter.h \
  qt/darkstyle.h \
  qt/editaddressdialog.h \
  qt/guiconstants.h \
  qt/guiutil.h \
  qt/intro.h \
  qt/macdockiconhandler.h \
  qt/macnotificationhandler.h \
  qt/modaloverlay.h \
  qt/networkstyle.h \
  qt/notificator.h \
  qt/openuridialog.h \
  qt/optionsdialog.h \
  qt/optionsmodel.h \
  qt/assettablemodel.h \
  qt/overviewpage.h \
  qt/paymentrequestplus.h \
  qt/paymentserver.h \
  qt/peertablemodel.h \
  qt/platformstyle.h \
  qt/qvalidatedlineedit.h \
  qt/qvaluecombobox.h \
  qt/receivecoinsdialog.h \
  qt/receiverequestdialog.h \
  qt/recentrequeststablemodel.h \
  qt/reissueassetdialog.h \
  qt/rpcconsole.h \
  qt/sendassetsentry.h \
  qt/sendcoinsdialog.h \
  qt/sendcoinsentry.h \
  qt/signverifymessagedialog.h \
  qt/splashscreen.h \
  qt/trafficgraphwidget.h \
  qt/transactiondesc.h \
  qt/transactiondescdialog.h \
  qt/transactionfilterproxy.h \
  qt/transactionrecord.h \
  qt/transactiontablemodel.h \
  qt/transactionview.h \
  qt/utilitydialog.h \
  qt/walletframe.h \
  qt/walletmodel.h \
  qt/walletmodeltransaction.h \
  qt/walletview.h \
  qt/winshutdownmonitor.h

RES_ICONS = \
  qt/res/icons/add.png \
  qt/res/icons/address-book.png \
  qt/res/icons/about.png \
  qt/res/icons/about_qt.png \
  qt/res/icons/asset_administrator.png \
  qt/res/icons/rectangle.png \
  qt/res/icons/rectanglesvg.svg \
  qt/res/icons/bluerectangle.png \
  qt/res/icons/ravencointext.svg \
  qt/res/icons/raven.ico \
  qt/res/icons/raven_testnet.ico \
  qt/res/icons/raven.png \
  qt/res/icons/chevron.png \
  qt/res/icons/clock1.png \
  qt/res/icons/clock2.png \
  qt/res/icons/clock3.png \
  qt/res/icons/clock4.png \
  qt/res/icons/clock5.png \
  qt/res/icons/configure.png \
  qt/res/icons/connect0.png \
  qt/res/icons/connect1.png \
  qt/res/icons/connect2.png \
  qt/res/icons/connect3.png \
  qt/res/icons/connect4.png \
  qt/res/icons/debugwindow.png \
  qt/res/icons/edit.png \
  qt/res/icons/editcopy.png \
  qt/res/icons/editpaste.png \
  qt/res/icons/export.png \
  qt/res/icons/eye.png \
  qt/res/icons/eye_minus.png \
  qt/res/icons/eye_plus.png \
  qt/res/icons/filesave.png \
  qt/res/icons/fontbigger.png \
  qt/res/icons/fontsmaller.png \
  qt/res/icons/hd_disabled.png \
  qt/res/icons/hd_enabled.png \
  qt/res/icons/history.png \
  qt/res/icons/info.png \
  qt/res/icons/key.png \
  qt/res/icons/lock_closed.png \
  qt/res/icons/lock_open.png \
  qt/res/icons/network_disabled.png \
  qt/res/icons/open.png \
  qt/res/icons/overview.png \
  qt/res/icons/quit.png \
  qt/res/icons/receive.png \
  qt/res/icons/refresh.png \
  qt/res/icons/remove.png \
  qt/res/icons/send.png \
  qt/res/icons/synced.png \
  qt/res/icons/transaction0.png \
  qt/res/icons/transaction2.png \
  qt/res/icons/transaction_abandoned.png \
  qt/res/icons/transaction_conflicted.png \
  qt/res/icons/tx_inout.png \
  qt/res/icons/tx_input.png \
  qt/res/icons/tx_output.png \
  qt/res/icons/tx_mined.png \
  qt/res/icons/tx_asset_input.png \
  qt/res/icons/tx_asset_output.png \
  qt/res/icons/warning.png \
  qt/res/icons/verify.png \
  qt/res/darkstyle/icon_close.png \
  qt/res/darkstyle/icon_restore.png \
  qt/res/darkstyle/icon_undock.png \
  qt/res/darkstyle/icon_branch_closed.png \
  qt/res/darkstyle/icon_branch_end.png \
  qt/res/darkstyle/icon_branch_more.png \
  qt/res/darkstyle/icon_branch_open.png \
  qt/res/darkstyle/icon_vline.png \
  qt/res/darkstyle/icon_checkbox_checked.png \
  qt/res/darkstyle/icon_checkbox_indeterminate.png \
  qt/res/darkstyle/icon_checkbox_unchecked.png \
  qt/res/darkstyle/icon_checkbox_checked_pressed.png \
  qt/res/darkstyle/icon_checkbox_indeterminate_pressed.png \
  qt/res/darkstyle/icon_checkbox_unchecked_pressed.png \
  qt/res/darkstyle/icon_checkbox_checked_disabled.png \
  qt/res/darkstyle/icon_checkbox_indeterminate_disabled.png \
  qt/res/darkstyle/icon_checkbox_unchecked_disabled.png \
  qt/res/darkstyle/icon_radiobutton_checked.png \
  qt/res/darkstyle/icon_radiobutton_unchecked.png \
  qt/res/darkstyle/icon_radiobutton_checked_pressed.png \
  qt/res/darkstyle/icon_radiobutton_unchecked_pressed.png \
  qt/res/darkstyle/icon_radiobutton_checked_disabled.png \
  qt/res/darkstyle/icon_radiobutton_unchecked_disabled.png

RAVEN_QT_BASE_CPP = \
  qt/bantablemodel.cpp \
  qt/ravenaddressvalidator.cpp \
  qt/ravenamountfield.cpp \
  qt/ravengui.cpp \
  qt/ravenunits.cpp \
  qt/clientmodel.cpp \
  qt/csvmodelwriter.cpp \
  qt/darkstyle.cpp \
  qt/guiutil.cpp \
  qt/intro.cpp \
  qt/modaloverlay.cpp \
  qt/networkstyle.cpp \
  qt/notificator.cpp \
  qt/optionsdialog.cpp \
  qt/optionsmodel.cpp \
  qt/assettablemodel.cpp \
  qt/peertablemodel.cpp \
  qt/platformstyle.cpp \
  qt/qvalidatedlineedit.cpp \
  qt/qvaluecombobox.cpp \
  qt/rpcconsole.cpp \
  qt/splashscreen.cpp \
  qt/trafficgraphwidget.cpp \
  qt/utilitydialog.cpp

RAVEN_QT_WINDOWS_CPP = qt/winshutdownmonitor.cpp

RAVEN_QT_WALLET_CPP = \
  qt/addressbookpage.cpp \
  qt/addresstablemodel.cpp \
  qt/askpassphrasedialog.cpp \
  qt/assetcontroldialog.cpp \
  qt/assetcontroltreewidget.cpp \
  qt/assetfilterproxy.cpp \
  qt/assetsdialog.cpp \
  qt/createassetdialog.cpp \
  qt/coincontroldialog.cpp \
  qt/coincontroltreewidget.cpp \
  qt/editaddressdialog.cpp \
  qt/openuridialog.cpp \
  qt/overviewpage.cpp \
  qt/paymentrequestplus.cpp \
  qt/paymentserver.cpp \
  qt/receivecoinsdialog.cpp \
  qt/receiverequestdialog.cpp \
  qt/recentrequeststablemodel.cpp \
  qt/reissueassetdialog.cpp \
  qt/sendassetsentry.cpp \
  qt/sendcoinsdialog.cpp \
  qt/sendcoinsentry.cpp \
  qt/signverifymessagedialog.cpp \
  qt/transactiondesc.cpp \
  qt/transactiondescdialog.cpp \
  qt/transactionfilterproxy.cpp \
  qt/transactionrecord.cpp \
  qt/transactiontablemodel.cpp \
  qt/transactionview.cpp \
  qt/walletframe.cpp \
  qt/walletmodel.cpp \
  qt/walletmodeltransaction.cpp \
  qt/walletview.cpp

RAVEN_QT_CPP = $(RAVEN_QT_BASE_CPP)
if TARGET_WINDOWS
RAVEN_QT_CPP += $(RAVEN_QT_WINDOWS_CPP)
endif
if ENABLE_WALLET
RAVEN_QT_CPP += $(RAVEN_QT_WALLET_CPP)
endif

RES_IMAGES = 

RES_MOVIES = $(wildcard $(srcdir)/qt/res/movies/spinner-*.png)

RAVEN_RC = qt/res/raven-qt-res.rc

RAVEN_QT_INCLUDES = -I$(builddir)/qt -I$(srcdir)/qt -I$(srcdir)/qt/forms \
  -I$(builddir)/qt/forms -DQT_NO_KEYWORDS

qt_libravenqt_a_CPPFLAGS = $(AM_CPPFLAGS) $(RAVEN_INCLUDES) $(RAVEN_QT_INCLUDES) \
  $(QT_INCLUDES) $(QT_DBUS_INCLUDES) $(PROTOBUF_CFLAGS) $(QR_CFLAGS)
qt_libravenqt_a_CXXFLAGS = $(AM_CXXFLAGS) $(QT_PIE_FLAGS)

qt_libravenqt_a_SOURCES = $(RAVEN_QT_CPP) $(RAVEN_QT_H) $(QT_FORMS_UI) \
  $(QT_QRC) $(QT_QRC_LOCALE) $(QT_TS) $(PROTOBUF_PROTO) $(RES_ICONS) $(RES_IMAGES) $(RES_MOVIES)

nodist_qt_libravenqt_a_SOURCES = $(QT_MOC_CPP) $(QT_MOC) $(PROTOBUF_CC) \
  $(PROTOBUF_H) $(QT_QRC_CPP) $(QT_QRC_LOCALE_CPP)

# forms/foo.h -> forms/ui_foo.h
QT_FORMS_H=$(join $(dir $(QT_FORMS_UI)),$(addprefix ui_, $(notdir $(QT_FORMS_UI:.ui=.h))))

# Most files will depend on the forms and moc files as includes. Generate them
# before anything else.
$(QT_MOC): $(QT_FORMS_H)
$(qt_libravenqt_a_OBJECTS) $(qt_raven_qt_OBJECTS) : | $(QT_MOC)

#Generating these with a half-written protobuf header leads to wacky results.
#This makes sure it's done.
$(QT_MOC): $(PROTOBUF_H)
$(QT_MOC_CPP): $(PROTOBUF_H)

# raven-qt binary #
qt_raven_qt_CPPFLAGS = $(AM_CPPFLAGS) $(RAVEN_INCLUDES) $(RAVEN_QT_INCLUDES) \
  $(QT_INCLUDES) $(PROTOBUF_CFLAGS) $(QR_CFLAGS)
qt_raven_qt_CXXFLAGS = $(AM_CXXFLAGS) $(QT_PIE_FLAGS)

qt_raven_qt_SOURCES = qt/raven.cpp
if TARGET_DARWIN
  qt_raven_qt_SOURCES += $(RAVEN_MM)
endif
if TARGET_WINDOWS
  qt_raven_qt_SOURCES += $(RAVEN_RC)
endif
qt_raven_qt_LDADD = qt/libravenqt.a $(LIBRAVEN_SERVER)
if ENABLE_WALLET
qt_raven_qt_LDADD += $(LIBRAVEN_WALLET)
endif
if ENABLE_ZMQ
qt_raven_qt_LDADD += $(LIBRAVEN_ZMQ) $(ZMQ_LIBS)
endif
qt_raven_qt_LDADD += $(LIBRAVEN_CLI) $(LIBRAVEN_COMMON) $(LIBRAVEN_UTIL) $(LIBRAVEN_CONSENSUS) $(LIBRAVEN_CRYPTO) $(LIBUNIVALUE) $(LIBLEVELDB) $(LIBLEVELDB_SSE42) $(LIBMEMENV) \
  $(BOOST_LIBS) $(QT_LIBS) $(QT_DBUS_LIBS) $(QR_LIBS) $(PROTOBUF_LIBS) $(BDB_LIBS) $(SSL_LIBS) $(CRYPTO_LIBS) $(MINIUPNPC_LIBS) $(LIBSECP256K1) \
  $(EVENT_PTHREADS_LIBS) $(EVENT_LIBS)
qt_raven_qt_LDFLAGS = $(RELDFLAGS) $(AM_LDFLAGS) $(QT_LDFLAGS) $(LIBTOOL_APP_LDFLAGS)
qt_raven_qt_LIBTOOLFLAGS = --tag CXX

#locale/foo.ts -> locale/foo.qm
QT_QM=$(QT_TS:.ts=.qm)

SECONDARY: $(QT_QM)

$(srcdir)/qt/ravenstrings.cpp: $(libraven_server_a_SOURCES) $(libraven_wallet_a_SOURCES) $(libraven_common_a_SOURCES) $(libraven_zmq_a_SOURCES) $(libraven_consensus_a_SOURCES) $(libraven_util_a_SOURCES)
	@test -n $(XGETTEXT) || echo "xgettext is required for updating translations"
	$(AM_V_GEN) cd $(srcdir); XGETTEXT=$(XGETTEXT) PACKAGE_NAME="$(PACKAGE_NAME)" COPYRIGHT_HOLDERS="$(COPYRIGHT_HOLDERS)" COPYRIGHT_HOLDERS_SUBSTITUTION="$(COPYRIGHT_HOLDERS_SUBSTITUTION)" $(PYTHON) ../share/qt/extract_strings_qt.py $^

translate: $(srcdir)/qt/ravenstrings.cpp $(QT_FORMS_UI) $(QT_FORMS_UI) $(RAVEN_QT_BASE_CPP) qt/raven.cpp $(RAVEN_QT_WINDOWS_CPP) $(RAVEN_QT_WALLET_CPP) $(RAVEN_QT_H) $(RAVEN_MM)
	@test -n $(LUPDATE) || echo "lupdate is required for updating translations"
	$(AM_V_GEN) QT_SELECT=$(QT_SELECT) $(LUPDATE) $^ -locations relative -no-obsolete -ts $(srcdir)/qt/locale/raven_en.ts

$(QT_QRC_LOCALE_CPP): $(QT_QRC_LOCALE) $(QT_QM)
	@test -f $(RCC)
	@cp -f $< $(@D)/temp_$(<F)
	$(AM_V_GEN) QT_SELECT=$(QT_SELECT) $(RCC) -name raven_locale $(@D)/temp_$(<F) | \
	  $(SED) -e '/^\*\*.*Created:/d' -e '/^\*\*.*by:/d' > $@
	@rm $(@D)/temp_$(<F)

$(QT_QRC_CPP): $(QT_QRC) $(QT_FORMS_H) $(RES_ICONS) $(RES_IMAGES) $(RES_MOVIES) $(PROTOBUF_H)
	@test -f $(RCC)
	$(AM_V_GEN) QT_SELECT=$(QT_SELECT) $(RCC) -name raven $< | \
	  $(SED) -e '/^\*\*.*Created:/d' -e '/^\*\*.*by:/d' > $@

CLEAN_QT = $(nodist_qt_libravenqt_a_SOURCES) $(QT_QM) $(QT_FORMS_H) qt/*.gcda qt/*.gcno

CLEANFILES += $(CLEAN_QT)

raven_qt_clean: FORCE
	rm -f $(CLEAN_QT) $(qt_libravenqt_a_OBJECTS) $(qt_raven_qt_OBJECTS) qt/raven-qt$(EXEEXT) $(LIBRAVENQT)

raven_qt : qt/raven-qt$(EXEEXT)

ui_%.h: %.ui
	@test -f $(UIC)
	@$(MKDIR_P) $(@D)
	$(AM_V_GEN) QT_SELECT=$(QT_SELECT) $(UIC) -o $@ $< || (echo "Error creating $@"; false)

%.moc: %.cpp
	$(AM_V_GEN) QT_SELECT=$(QT_SELECT) $(MOC) $(DEFAULT_INCLUDES) $(QT_INCLUDES) $(MOC_DEFS) $< | \
	  $(SED) -e '/^\*\*.*Created:/d' -e '/^\*\*.*by:/d' > $@

moc_%.cpp: %.h
	$(AM_V_GEN) QT_SELECT=$(QT_SELECT) $(MOC) $(DEFAULT_INCLUDES) $(QT_INCLUDES) $(MOC_DEFS) $< | \
	  $(SED) -e '/^\*\*.*Created:/d' -e '/^\*\*.*by:/d' > $@

%.qm: %.ts
	@test -f $(LRELEASE)
	@$(MKDIR_P) $(@D)
	$(AM_V_GEN) QT_SELECT=$(QT_SELECT) $(LRELEASE) -silent $< -qm $@<|MERGE_RESOLUTION|>--- conflicted
+++ resolved
@@ -203,11 +203,8 @@
   qt/askpassphrasedialog.h \
   qt/assetcontroldialog.h \
   qt/assetcontroltreewidget.h \
-<<<<<<< HEAD
+  qt/assetfilterproxy.h \
   qt/assetrecord.h \
-=======
-  qt/assetfilterproxy.h \
->>>>>>> 01de0e3b
   qt/assetsdialog.h \
   qt/createassetdialog.h \
   qt/bantablemodel.h \
