// Copyright (c) 2010 Satoshi Nakamoto
// Copyright (c) 2009-2016 The Raven Core developers
// Distributed under the MIT software license, see the accompanying
// file COPYING or http://www.opensource.org/licenses/mit-license.php.

#include "chainparams.h"
#include "consensus/merkle.h"

#include "tinyformat.h"
#include "util.h"
#include "utilstrencodings.h"
#include "arith_uint256.h"

#include <assert.h>

#include "chainparamsseeds.h"

//TODO: Take these out
extern double algoHashTotal[16];
extern int algoHashHits[16];


static CBlock CreateGenesisBlock(const char* pszTimestamp, const CScript& genesisOutputScript, uint32_t nTime, uint32_t nNonce, uint32_t nBits, int32_t nVersion, const CAmount& genesisReward)
{
    CMutableTransaction txNew;
    txNew.nVersion = 1;
    txNew.vin.resize(1);
    txNew.vout.resize(1);
    txNew.vin[0].scriptSig = CScript() << CScriptNum(0) << 486604799 << CScriptNum(4) << std::vector<unsigned char>((const unsigned char*)pszTimestamp, (const unsigned char*)pszTimestamp + strlen(pszTimestamp));
    txNew.vout[0].nValue = genesisReward;
    txNew.vout[0].scriptPubKey = genesisOutputScript;

    CBlock genesis;
    genesis.nTime    = nTime;
    genesis.nBits    = nBits;
    genesis.nNonce   = nNonce;
    genesis.nVersion = nVersion;
    genesis.vtx.push_back(MakeTransactionRef(std::move(txNew)));
    genesis.hashPrevBlock.SetNull();
    genesis.hashMerkleRoot = BlockMerkleRoot(genesis);
    return genesis;
}

/**
 * Build the genesis block. Note that the output of its generation
 * transaction cannot be spent since it did not originally exist in the
 * database.
 *
 * CBlock(hash=000000000019d6, ver=1, hashPrevBlock=00000000000000, hashMerkleRoot=4a5e1e, nTime=1231006505, nBits=1d00ffff, nNonce=2083236893, vtx=1)
 *   CTransaction(hash=4a5e1e, ver=1, vin.size=1, vout.size=1, nLockTime=0)
 *     CTxIn(COutPoint(000000, -1), coinbase 04ffff001d0104455468652054696d65732030332f4a616e2f32303039204368616e63656c6c6f72206f6e206272696e6b206f66207365636f6e64206261696c6f757420666f722062616e6b73)
 *     CTxOut(nValue=50.00000000, scriptPubKey=0x5F1DF16B2B704C8A578D0B)
 *   vMerkleTree: 4a5e1e
 */
static CBlock CreateGenesisBlock(uint32_t nTime, uint32_t nNonce, uint32_t nBits, int32_t nVersion, const CAmount& genesisReward)
{
    const char* pszTimestamp = "The Times 03/Jan/2018 Bitcoin is name of the game for new generation of firms";
    const CScript genesisOutputScript = CScript() << ParseHex("04678afdb0fe5548271967f1a67130b7105cd6a828e03909a67962e0ea1f61deb649f6bc3f4cef38c4f35504e51ec112de5c384df7ba0b8d578a4c702b6bf11d5f") << OP_CHECKSIG;
    return CreateGenesisBlock(pszTimestamp, genesisOutputScript, nTime, nNonce, nBits, nVersion, genesisReward);
}

void CChainParams::UpdateVersionBitsParameters(Consensus::DeploymentPos d, int64_t nStartTime, int64_t nTimeout)
{
    consensus.vDeployments[d].nStartTime = nStartTime;
    consensus.vDeployments[d].nTimeout = nTimeout;
}

void CChainParams::TurnOffSegwit() {
	consensus.nSegwitEnabled = false;
}

void CChainParams::TurnOffCSV() {
	consensus.nCSVEnabled = false;
}

void CChainParams::TurnOffBIP34() {
	consensus.nBIP34Enabled = false;
}

void CChainParams::TurnOffBIP65() {
	consensus.nBIP65Enabled = false;
}

void CChainParams::TurnOffBIP66() {
	consensus.nBIP66Enabled = false;
}

bool CChainParams::BIP34() {
	return consensus.nBIP34Enabled;
}

bool CChainParams::BIP65() {
	return consensus.nBIP34Enabled;
}

bool CChainParams::BIP66() {
	return consensus.nBIP34Enabled;
}

bool CChainParams::CSVEnabled() const{
	return consensus.nCSVEnabled;
}


/**
 * Main network
 */
/**
 * What makes a good checkpoint block?
 * + Is surrounded by blocks with reasonable timestamps
 *   (no blocks before with a timestamp after, none after with
 *    timestamp before)
 * + Contains no strange transactions
 */

class CMainParams : public CChainParams {
public:
    CMainParams() {
        strNetworkID = "main";
        consensus.nSubsidyHalvingInterval = 2100000;  //~ 4 yrs at 1 min block time
        consensus.nBIP34Enabled = true;
        consensus.nBIP65Enabled = true; // 000000000000000004c2b624ed5d7756c508d90fd0da2c7c679febfa6c4735f0
        consensus.nBIP66Enabled = true;
        consensus.nSegwitEnabled = true;
        consensus.nCSVEnabled = true;
        consensus.powLimit = uint256S("00000fffffffffffffffffffffffffffffffffffffffffffffffffffffffffff");
        consensus.nPowTargetTimespan = 2016 * 60; // 1.4 days
        consensus.nPowTargetSpacing = 1 * 60;
		consensus.fPowAllowMinDifficultyBlocks = false;
        consensus.fPowNoRetargeting = false;
        consensus.nRuleChangeActivationThreshold = 1814; // Approx 90% of 2016
        consensus.nMinerConfirmationWindow = 2016; // nPowTargetTimespan / nPowTargetSpacing
        consensus.vDeployments[Consensus::DEPLOYMENT_TESTDUMMY].bit = 28;
        consensus.vDeployments[Consensus::DEPLOYMENT_TESTDUMMY].nStartTime = 1199145601; // January 1, 2008
        consensus.vDeployments[Consensus::DEPLOYMENT_TESTDUMMY].nTimeout = 1230767999; // December 31, 2008
<<<<<<< HEAD
        consensus.vDeployments[Consensus::DEPLOYMENT_ASSETS].bit = 6;  //Assets (RIP2)
        consensus.vDeployments[Consensus::DEPLOYMENT_ASSETS].nStartTime = 1540944000; // Oct 31, 2018
        consensus.vDeployments[Consensus::DEPLOYMENT_ASSETS].nTimeout = 1572480000; // Oct 31, 2019
=======
        consensus.vDeployments[Consensus::DEPLOYMENT_ASSETS].bit = 5;  //Assets (RIP2)
        consensus.vDeployments[Consensus::DEPLOYMENT_ASSETS].nStartTime = 1604102400; // TODO Update for october 31st 2018 build
        consensus.vDeployments[Consensus::DEPLOYMENT_ASSETS].nTimeout = 1604108400; // TODO Update for october 31st 2018 build
>>>>>>> c8a772cb


        // The best chain should have at least this much work.
        consensus.nMinimumChainWork = uint256S("0x00");

        // By default assume that the signatures in ancestors of this block are valid.
        consensus.defaultAssumeValid = uint256S("0x00");


        // The best chain should have at least this much work.

        //TODO: This needs to be changed when we re-start the chain
        //consensus.nMinimumChainWork = uint256S("0x000000000000000000000000000000000000000000000000000000000c000c00");

        //TODO - Set this to genesis block
        // By default assume that the signatures in ancestors of this block are valid.
        //consensus.defaultAssumeValid = uint256S("0x0000000000000000003b9ce759c2a087d52abc4266f8f4ebd6d768b89defa50a"); //477890

        /**
         * The message start string is designed to be unlikely to occur in normal data.
         * The characters are rarely used upper ASCII, not valid as UTF-8, and produce
         * a large 32-bit integer with any alignment.
         */
        pchMessageStart[0] = 0x52;
        pchMessageStart[1] = 0x41;
        pchMessageStart[2] = 0x56;
        pchMessageStart[3] = 0x4e;
        nDefaultPort = 8767;
        nPruneAfterHeight = 100000;

        genesis = CreateGenesisBlock(1514999494, 25023712, 0x1e00ffff, 4, 5000 * COIN);

        consensus.hashGenesisBlock = genesis.GetHash();

        assert(consensus.hashGenesisBlock == uint256S("0000006b444bc2f2ffe627be9d9e7e7a0730000870ef6eb6da46c8eae389df90"));
        assert(genesis.hashMerkleRoot == uint256S("28ff00a867739a352523808d301f504bc4547699398d70faf2266a8bae5f3516"));

        vSeeds.emplace_back("seed-raven.bitactivate.com", false);
        vSeeds.emplace_back("seed-raven.ravencoin.com", false);
        vSeeds.emplace_back("seed-raven.ravencoin.org", false);

        base58Prefixes[PUBKEY_ADDRESS] = std::vector<unsigned char>(1,60);
        base58Prefixes[SCRIPT_ADDRESS] = std::vector<unsigned char>(1,122);
        base58Prefixes[SECRET_KEY] =     std::vector<unsigned char>(1,128);
        base58Prefixes[EXT_PUBLIC_KEY] = {0x04, 0x88, 0xB2, 0x1E};
        base58Prefixes[EXT_SECRET_KEY] = {0x04, 0x88, 0xAD, 0xE4};

        vFixedSeeds = std::vector<SeedSpec6>(pnSeed6_main, pnSeed6_main + ARRAYLEN(pnSeed6_main));

        fDefaultConsistencyChecks = false;
        fRequireStandard = true;
        fMineBlocksOnDemand = false;
        fMiningRequiresPeers = true;

        checkpointData = (CCheckpointData) {
            {

            }
        };

        chainTxData = ChainTxData{
            // Update as we know more about the contents of the Raven chain
            1509572692, // * UNIX timestamp of last known number of transactions
            1,          // * total number of transactions between genesis and that timestamp
                        //   (the tx=... number in the SetBestChain debug.log lines)
            3.1         // * estimated number of transactions per second after that timestamp
        };

        /** RVN Start **/
        // Burn Amounts
        nIssueAssetBurnAmount = 500 * COIN;
        nReissueAssetBurnAmount = 100 * COIN;
        nIssueSubAssetBurnAmount = 100 * COIN;
        nIssueUniqueAssetBurnAmount = 5 * COIN;

        // Burn Addresses
        strIssueAssetBurnAddress = "RXissueAssetXXXXXXXXXXXXXXXXXhhZGt";
        strReissueAssetBurnAddress = "RXReissueAssetXXXXXXXXXXXXXXVEFAWu";
        strIssueSubAssetBurnAddress = "RXissueSubAssetXXXXXXXXXXXXXWcwhwL";
        strIssueUniqueAssetBurnAddress = "RXissueUniqueAssetXXXXXXXXXXWEAe58";

        //Global Burn Address
        strGlobalBurnAddress = "RXBurnXXXXXXXXXXXXXXXXXXXXXXWUo9FV";

        // DGW Activation
        nDGWActivationBlock = 338778;

        nMaxReorganizationDepth = 60; // 60 at 1 minute block timespan is +/- 60 minutes.
        nMinReorganizationPeers = 4;
        nMinReorganizationAge = 60 * 60 * 12; // 12 hours
        /** RVN End **/
    }
};

/**
 * Testnet (v6)
 */
class CTestNetParams : public CChainParams {
public:
    CTestNetParams() {
        strNetworkID = "test";
        consensus.nSubsidyHalvingInterval = 2100000;  //~ 4 yrs at 1 min block time
        consensus.nBIP34Enabled = true;
        consensus.nBIP65Enabled = true; // 000000000000000004c2b624ed5d7756c508d90fd0da2c7c679febfa6c4735f0
        consensus.nBIP66Enabled = true;
        consensus.nSegwitEnabled = true;
        consensus.nCSVEnabled = true;

        consensus.powLimit = uint256S("00000fffffffffffffffffffffffffffffffffffffffffffffffffffffffffff");
        consensus.nPowTargetTimespan = 2016 * 60; // 1.4 days
        consensus.nPowTargetSpacing = 1 * 60;
        consensus.fPowAllowMinDifficultyBlocks = true;
        consensus.fPowNoRetargeting = false;
        consensus.nRuleChangeActivationThreshold = 1310; // Approx 65% for testchains
        consensus.nMinerConfirmationWindow = 2016; // nPowTargetTimespan / nPowTargetSpacing
        consensus.vDeployments[Consensus::DEPLOYMENT_TESTDUMMY].bit = 28;
        consensus.vDeployments[Consensus::DEPLOYMENT_TESTDUMMY].nStartTime = 1199145601; // January 1, 2008
        consensus.vDeployments[Consensus::DEPLOYMENT_TESTDUMMY].nTimeout = 1230767999; // December 31, 2008
        consensus.vDeployments[Consensus::DEPLOYMENT_ASSETS].bit = 5;
        consensus.vDeployments[Consensus::DEPLOYMENT_ASSETS].nStartTime = 1533924000; // GMT: Friday, August 10, 2018 6:00:00 PM
        consensus.vDeployments[Consensus::DEPLOYMENT_ASSETS].nTimeout = 1538351999; // GMT: Sunday, September 30, 2018 11:59:59 PM


        // The best chain should have at least this much work.
        consensus.nMinimumChainWork = uint256S("0x00");

        // By default assume that the signatures in ancestors of this block are valid.
        consensus.defaultAssumeValid = uint256S("0x00");


        pchMessageStart[0] = 0x52;
        pchMessageStart[1] = 0x56;
        pchMessageStart[2] = 0x4E;
        pchMessageStart[3] = 0x54;
        nDefaultPort = 18770;
        nPruneAfterHeight = 1000;

        uint32_t nGenesisTime = 1537466400;  // Thursday, September 20, 2018 12:00:00 PM GMT-06:00

        // This is used inorder to mine the genesis block. Once found, we can use the nonce and block hash found to create a valid genesis block
//        /////////////////////////////////////////////////////////////////


//        arith_uint256 test;
//        bool fNegative;
//        bool fOverflow;
//        test.SetCompact(0x1e00ffff, &fNegative, &fOverflow);
//        std::cout << "Test threshold: " << test.GetHex() << "\n\n";
//
//        int genesisNonce = 0;
//        uint256 TempHashHolding = uint256S("0x0000000000000000000000000000000000000000000000000000000000000000");
//        uint256 BestBlockHash = uint256S("0xffffffffffffffffffffffffffffffffffffffffffffffffffffffffffffffff");
//        for (int i=0;i<40000000;i++) {
//            genesis = CreateGenesisBlock(nGenesisTime, i, 0x1e00ffff, 2, 5000 * COIN);
//            //genesis.hashPrevBlock = TempHashHolding;
//            consensus.hashGenesisBlock = genesis.GetHash();
//
//            arith_uint256 BestBlockHashArith = UintToArith256(BestBlockHash);
//            if (UintToArith256(consensus.hashGenesisBlock) < BestBlockHashArith) {
//                BestBlockHash = consensus.hashGenesisBlock;
//                std::cout << BestBlockHash.GetHex() << " Nonce: " << i << "\n";
//                std::cout << "   PrevBlockHash: " << genesis.hashPrevBlock.GetHex() << "\n";
//            }
//
//            TempHashHolding = consensus.hashGenesisBlock;
//
//            if (BestBlockHashArith < test) {
//                genesisNonce = i - 1;
//                break;
//            }
//            //std::cout << consensus.hashGenesisBlock.GetHex() << "\n";
//        }
//        std::cout << "\n";
//        std::cout << "\n";
//        std::cout << "\n";
//
//        std::cout << "hashGenesisBlock to 0x" << BestBlockHash.GetHex() << std::endl;
//        std::cout << "Genesis Nonce to " << genesisNonce << std::endl;
//        std::cout << "Genesis Merkle " << genesis.hashMerkleRoot.GetHex() << std::endl;
//
//        std::cout << "\n";
//        std::cout << "\n";
//        int totalHits = 0;
//        double totalTime = 0.0;
//
//        for(int x = 0; x < 16; x++) {
//            totalHits += algoHashHits[x];
//            totalTime += algoHashTotal[x];
//            std::cout << "hash algo " << x << " hits " << algoHashHits[x] << " total " << algoHashTotal[x] << " avg " << algoHashTotal[x]/algoHashHits[x] << std::endl;
//        }
//
//        std::cout << "Totals: hash algo " <<  " hits " << totalHits << " total " << totalTime << " avg " << totalTime/totalHits << std::endl;
//
//        genesis.hashPrevBlock = TempHashHolding;
//
//        return;

//        /////////////////////////////////////////////////////////////////

        genesis = CreateGenesisBlock(nGenesisTime, 15615880, 0x1e00ffff, 2, 5000 * COIN);
        consensus.hashGenesisBlock = genesis.GetHash();

        //Test MerkleRoot and GenesisBlock
        assert(consensus.hashGenesisBlock == uint256S("0x000000ecfc5e6324a079542221d00e10362bdc894d56500c414060eea8a3ad5a"));
        assert(genesis.hashMerkleRoot == uint256S("28ff00a867739a352523808d301f504bc4547699398d70faf2266a8bae5f3516"));

        vFixedSeeds.clear();
        vSeeds.clear();

        vSeeds.emplace_back("seed-testnet-raven.bitactivate.com", false);
        vSeeds.emplace_back("seed-testnet-raven.ravencoin.com", false);
        vSeeds.emplace_back("seed-testnet-raven.ravencoin.org", false);

        base58Prefixes[PUBKEY_ADDRESS] = std::vector<unsigned char>(1,111);
        base58Prefixes[SCRIPT_ADDRESS] = std::vector<unsigned char>(1,196);
        base58Prefixes[SECRET_KEY] =     std::vector<unsigned char>(1,239);
        base58Prefixes[EXT_PUBLIC_KEY] = {0x04, 0x35, 0x87, 0xCF};
        base58Prefixes[EXT_SECRET_KEY] = {0x04, 0x35, 0x83, 0x94};

        vFixedSeeds = std::vector<SeedSpec6>(pnSeed6_test, pnSeed6_test + ARRAYLEN(pnSeed6_test));

        fDefaultConsistencyChecks = false;
        fRequireStandard = false;
        fMineBlocksOnDemand = false;
        fMiningRequiresPeers = true;

        checkpointData = (CCheckpointData) {
            {
            }
        };

        chainTxData = ChainTxData{
            // Update as we know more about the contents of the Raven chain
            1513705170, // * UNIX timestamp of last known number of transactions
            1,          // * total number of transactions between genesis and that timestamp
                        //   (the tx=... number in the SetBestChain debug.log lines)
            3.1         // * estimated number of transactions per second after that timestamp
        };

        /** RVN Start **/
        // Burn Amounts
        nIssueAssetBurnAmount = 500 * COIN;
        nReissueAssetBurnAmount = 100 * COIN;
        nIssueSubAssetBurnAmount = 100 * COIN;
        nIssueUniqueAssetBurnAmount = 5 * COIN;

        // Burn Addresses
        strIssueAssetBurnAddress = "n1issueAssetXXXXXXXXXXXXXXXXWdnemQ";
        strReissueAssetBurnAddress = "n1ReissueAssetXXXXXXXXXXXXXXWG9NLd";
        strIssueSubAssetBurnAddress = "n1issueSubAssetXXXXXXXXXXXXXbNiH6v";
        strIssueUniqueAssetBurnAddress = "n1issueUniqueAssetXXXXXXXXXXS4695i";

        // Global Burn Address
        strGlobalBurnAddress = "n1BurnXXXXXXXXXXXXXXXXXXXXXXU1qejP";

        // DGW Activation
        nDGWActivationBlock = 200;

        nMaxReorganizationDepth = 60; // 60 at 1 minute block timespan is +/- 60 minutes.
        nMinReorganizationPeers = 4;
        nMinReorganizationAge = 60 * 60 * 12; // 12 hours
        /** RVN End **/

    }
};

/**
 * Regression test
 */
class CRegTestParams : public CChainParams {
public:
    CRegTestParams() {
        strNetworkID = "regtest";
        consensus.nBIP34Enabled = true;
        consensus.nBIP65Enabled = true; // 000000000000000004c2b624ed5d7756c508d90fd0da2c7c679febfa6c4735f0
        consensus.nBIP66Enabled = true;
        consensus.nSegwitEnabled = true;
        consensus.nCSVEnabled = true;
        consensus.nSubsidyHalvingInterval = 150;
        consensus.powLimit = uint256S("7fffffffffffffffffffffffffffffffffffffffffffffffffffffffffffffff");
        consensus.nPowTargetTimespan = 2016 * 60; // 1.4 days
        consensus.nPowTargetSpacing = 1 * 60;
        consensus.fPowAllowMinDifficultyBlocks = true;
        consensus.fPowNoRetargeting = true;
        consensus.nRuleChangeActivationThreshold = 108; // 75% for testchains
        consensus.nMinerConfirmationWindow = 144; // Faster than normal for regtest (144 instead of 2016)
        consensus.vDeployments[Consensus::DEPLOYMENT_TESTDUMMY].bit = 28;
        consensus.vDeployments[Consensus::DEPLOYMENT_TESTDUMMY].nStartTime = 0;
        consensus.vDeployments[Consensus::DEPLOYMENT_TESTDUMMY].nTimeout = 999999999999ULL;
        consensus.vDeployments[Consensus::DEPLOYMENT_ASSETS].bit = 6;
        consensus.vDeployments[Consensus::DEPLOYMENT_ASSETS].nStartTime = 0;
        consensus.vDeployments[Consensus::DEPLOYMENT_ASSETS].nTimeout = 999999999999ULL;

        // The best chain should have at least this much work.
        consensus.nMinimumChainWork = uint256S("0x00");

        // By default assume that the signatures in ancestors of this block are valid.
        consensus.defaultAssumeValid = uint256S("0x00");

        pchMessageStart[0] = 0x43;
        pchMessageStart[1] = 0x52;
        pchMessageStart[2] = 0x4F;
        pchMessageStart[3] = 0x57;
        nDefaultPort = 18444;
        nPruneAfterHeight = 1000;

// This is used inorder to mine the genesis block. Once found, we can use the nonce and block hash found to create a valid genesis block
//        /////////////////////////////////////////////////////////////////
//
//
//        arith_uint256 test;
//        bool fNegative;
//        bool fOverflow;
//        test.SetCompact(0x207fffff, &fNegative, &fOverflow);
//        std::cout << "Test threshold: " << test.GetHex() << "\n\n";
//
//        int genesisNonce = 0;
//        uint256 TempHashHolding = uint256S("0x0000000000000000000000000000000000000000000000000000000000000000");
//        uint256 BestBlockHash = uint256S("0xffffffffffffffffffffffffffffffffffffffffffffffffffffffffffffffff");
//        for (int i=0;i<40000000;i++) {
//            genesis = CreateGenesisBlock(1533751200, i, 0x207fffff, 2, 5000 * COIN);
//            //genesis.hashPrevBlock = TempHashHolding;
//            consensus.hashGenesisBlock = genesis.GetHash();
//
//            arith_uint256 BestBlockHashArith = UintToArith256(BestBlockHash);
//            if (UintToArith256(consensus.hashGenesisBlock) < BestBlockHashArith) {
//                BestBlockHash = consensus.hashGenesisBlock;
//                std::cout << BestBlockHash.GetHex() << " Nonce: " << i << "\n";
//                std::cout << "   PrevBlockHash: " << genesis.hashPrevBlock.GetHex() << "\n";
//            }
//
//            TempHashHolding = consensus.hashGenesisBlock;
//
//            if (BestBlockHashArith < test) {
//                genesisNonce = i - 1;
//                break;
//            }
//            //std::cout << consensus.hashGenesisBlock.GetHex() << "\n";
//        }
//        std::cout << "\n";
//        std::cout << "\n";
//        std::cout << "\n";
//
//        std::cout << "hashGenesisBlock to 0x" << BestBlockHash.GetHex() << std::endl;
//        std::cout << "Genesis Nonce to " << genesisNonce << std::endl;
//        std::cout << "Genesis Merkle " << genesis.hashMerkleRoot.GetHex() << std::endl;
//
//        std::cout << "\n";
//        std::cout << "\n";
//        int totalHits = 0;
//        double totalTime = 0.0;
//
//        for(int x = 0; x < 16; x++) {
//            totalHits += algoHashHits[x];
//            totalTime += algoHashTotal[x];
//            std::cout << "hash algo " << x << " hits " << algoHashHits[x] << " total " << algoHashTotal[x] << " avg " << algoHashTotal[x]/algoHashHits[x] << std::endl;
//        }
//
//        std::cout << "Totals: hash algo " <<  " hits " << totalHits << " total " << totalTime << " avg " << totalTime/totalHits << std::endl;
//
//        genesis.hashPrevBlock = TempHashHolding;
//
//        return;

//        /////////////////////////////////////////////////////////////////


        genesis = CreateGenesisBlock(1524179366, 1, 0x207fffff, 4, 5000 * COIN);
        consensus.hashGenesisBlock = genesis.GetHash();

        assert(consensus.hashGenesisBlock == uint256S("0x0b2c703dc93bb63a36c4e33b85be4855ddbca2ac951a7a0a29b8de0408200a3c "));
        assert(genesis.hashMerkleRoot == uint256S("0x28ff00a867739a352523808d301f504bc4547699398d70faf2266a8bae5f3516"));

        vFixedSeeds.clear(); //!< Regtest mode doesn't have any fixed seeds.
        vSeeds.clear();      //!< Regtest mode doesn't have any DNS seeds.

        fDefaultConsistencyChecks = true;
        fRequireStandard = false;
        fMineBlocksOnDemand = true;

        checkpointData = (CCheckpointData) {
            {
            }
        };

        chainTxData = ChainTxData{
            0,
            0,
            0
        };

        base58Prefixes[PUBKEY_ADDRESS] = std::vector<unsigned char>(1,111);
        base58Prefixes[SCRIPT_ADDRESS] = std::vector<unsigned char>(1,196);
        base58Prefixes[SECRET_KEY] =     std::vector<unsigned char>(1,239);
        base58Prefixes[EXT_PUBLIC_KEY] = {0x04, 0x35, 0x87, 0xCF};
        base58Prefixes[EXT_SECRET_KEY] = {0x04, 0x35, 0x83, 0x94};


        /** RVN Start **/
        // Burn Amounts
        nIssueAssetBurnAmount = 500 * COIN;
        nReissueAssetBurnAmount = 100 * COIN;
        nIssueSubAssetBurnAmount = 100 * COIN;
        nIssueUniqueAssetBurnAmount = 5 * COIN;

        // Burn Addresses
        strIssueAssetBurnAddress = "n1issueAssetXXXXXXXXXXXXXXXXWdnemQ";
        strReissueAssetBurnAddress = "n1ReissueAssetXXXXXXXXXXXXXXWG9NLd";
        strIssueSubAssetBurnAddress = "n1issueSubAssetXXXXXXXXXXXXXbNiH6v";
        strIssueUniqueAssetBurnAddress = "n1issueUniqueAssetXXXXXXXXXXS4695i";

        // Global Burn Address
        strGlobalBurnAddress = "n1BurnXXXXXXXXXXXXXXXXXXXXXXU1qejP";

        // DGW Activation
        nDGWActivationBlock = 200;

        nMaxReorganizationDepth = 60; // 60 at 1 minute block timespan is +/- 60 minutes.
        nMinReorganizationPeers = 4;
        nMinReorganizationAge = 60 * 60 * 12; // 12 hours
        /** RVN End **/
    }
};

static std::unique_ptr<CChainParams> globalChainParams;

const CChainParams &Params() {
    assert(globalChainParams);
    return *globalChainParams;
}

std::unique_ptr<CChainParams> CreateChainParams(const std::string& chain)
{
    if (chain == CBaseChainParams::MAIN)
        return std::unique_ptr<CChainParams>(new CMainParams());
    else if (chain == CBaseChainParams::TESTNET)
        return std::unique_ptr<CChainParams>(new CTestNetParams());
    else if (chain == CBaseChainParams::REGTEST)
        return std::unique_ptr<CChainParams>(new CRegTestParams());
    throw std::runtime_error(strprintf("%s: Unknown chain %s.", __func__, chain));
}

void SelectParams(const std::string& network)
{
    SelectBaseParams(network);
    globalChainParams = CreateChainParams(network);
}

void UpdateVersionBitsParameters(Consensus::DeploymentPos d, int64_t nStartTime, int64_t nTimeout)
{
    globalChainParams->UpdateVersionBitsParameters(d, nStartTime, nTimeout);
}

void TurnOffSegwit(){
	globalChainParams->TurnOffSegwit();
}

void TurnOffCSV() {
	globalChainParams->TurnOffCSV();
}

void TurnOffBIP34() {
	globalChainParams->TurnOffBIP34();
}

void TurnOffBIP65() {
	globalChainParams->TurnOffBIP65();
}

void TurnOffBIP66() {
	globalChainParams->TurnOffBIP66();
}<|MERGE_RESOLUTION|>--- conflicted
+++ resolved
@@ -133,16 +133,9 @@
         consensus.vDeployments[Consensus::DEPLOYMENT_TESTDUMMY].bit = 28;
         consensus.vDeployments[Consensus::DEPLOYMENT_TESTDUMMY].nStartTime = 1199145601; // January 1, 2008
         consensus.vDeployments[Consensus::DEPLOYMENT_TESTDUMMY].nTimeout = 1230767999; // December 31, 2008
-<<<<<<< HEAD
         consensus.vDeployments[Consensus::DEPLOYMENT_ASSETS].bit = 6;  //Assets (RIP2)
         consensus.vDeployments[Consensus::DEPLOYMENT_ASSETS].nStartTime = 1540944000; // Oct 31, 2018
         consensus.vDeployments[Consensus::DEPLOYMENT_ASSETS].nTimeout = 1572480000; // Oct 31, 2019
-=======
-        consensus.vDeployments[Consensus::DEPLOYMENT_ASSETS].bit = 5;  //Assets (RIP2)
-        consensus.vDeployments[Consensus::DEPLOYMENT_ASSETS].nStartTime = 1604102400; // TODO Update for october 31st 2018 build
-        consensus.vDeployments[Consensus::DEPLOYMENT_ASSETS].nTimeout = 1604108400; // TODO Update for october 31st 2018 build
->>>>>>> c8a772cb
-
 
         // The best chain should have at least this much work.
         consensus.nMinimumChainWork = uint256S("0x00");
