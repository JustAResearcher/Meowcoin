--- conflicted
+++ resolved
@@ -42,11 +42,7 @@
     //
     gArgs.ParseParameters(argc, argv);
 
-<<<<<<< HEAD
-    // Check for -testnet or -regtest parameter (ConsensusParams() calls are only valid after this clause)
-=======
     // Check for -testnet or -regtest parameter (GetParams() calls are only valid after this clause)
->>>>>>> d465edb3
     try {
         SelectParams(ChainNameFromCommandLine());
     } catch (const std::exception& e) {
