// Copyright (c) 2009-2010 Satoshi Nakamoto
// Copyright (c) 2009-2016 The Bitcoin Core developers
// Copyright (c) 2017-2019 The Raven Core developers
// Distributed under the MIT software license, see the accompanying
// file COPYING or http://www.opensource.org/licenses/mit-license.php.

#include "versionbits.h"
#include "primitives/block.h"

#include "algo/hash_algos.h"
#include "tinyformat.h"
#include "utilstrencodings.h"
#include "crypto/common.h"


static const uint32_t MAINNET_X16RV2ACTIVATIONTIME = 1569945600;
<<<<<<< HEAD
static const uint32_t TESTNET_X16RV2ACTIVATIONTIME = 1569931200;
=======
static const uint32_t TESTNET_X16RV2ACTIVATIONTIME = 1567533600;
>>>>>>> d465edb3
static const uint32_t REGTEST_X16RV2ACTIVATIONTIME = 1569931200;


BlockNetwork bNetwork = BlockNetwork();

BlockNetwork::BlockNetwork()
{
    fOnTestnet = false;
    fOnRegtest = false;
}

void BlockNetwork::SetNetwork(const std::string& net)
{
    if (net == "test") {
        fOnTestnet = true;
    } else if (net == "regtest") {
        fOnRegtest = true;
    }
}

uint256 CBlockHeader::GetHash() const
{
    uint32_t nTimeToUse = MAINNET_X16RV2ACTIVATIONTIME;
    if (bNetwork.fOnTestnet) {
        nTimeToUse = TESTNET_X16RV2ACTIVATIONTIME;
    } else if (bNetwork.fOnRegtest) {
        nTimeToUse = REGTEST_X16RV2ACTIVATIONTIME;
    }
    if (nTime >= nTimeToUse) {
        return HashX16RV2(BEGIN(nVersion), END(nNonce), hashPrevBlock);
    }

    return HashX16R(BEGIN(nVersion), END(nNonce), hashPrevBlock);
}

uint256 CBlockHeader::GetX16RHash() const
{
    return HashX16R(BEGIN(nVersion), END(nNonce), hashPrevBlock);
}

uint256 CBlockHeader::GetX16RV2Hash() const
{
    return HashX16RV2(BEGIN(nVersion), END(nNonce), hashPrevBlock);
}

std::string CBlock::ToString() const
{
    std::stringstream s;
    s << strprintf("CBlock(hash=%s, ver=0x%08x, hashPrevBlock=%s, hashMerkleRoot=%s, nTime=%u, nBits=%08x, nNonce=%u, vtx=%u)\n",
        GetHash().ToString(),
        nVersion,
        hashPrevBlock.ToString(),
        hashMerkleRoot.ToString(),
        nTime, nBits, nNonce,
        vtx.size());
    for (const auto& tx : vtx) {
        s << "  " << tx->ToString() << "\n";
    }
    return s.str();
}

/// Used to test algo switching between X16R and X16RV2

//uint256 CBlockHeader::TestTiger() const
//{
//    return HashTestTiger(BEGIN(nVersion), END(nNonce), hashPrevBlock);
//}
//
//uint256 CBlockHeader::TestSha512() const
//{
//    return HashTestSha512(BEGIN(nVersion), END(nNonce), hashPrevBlock);
//}
//
//uint256 CBlockHeader::TestGost512() const
//{
//    return HashTestGost512(BEGIN(nVersion), END(nNonce), hashPrevBlock);
//}

<<<<<<< HEAD
//CBlock block = ConsensusParams().GenesisBlock();
=======
//CBlock block = GetParams().GenesisBlock();
>>>>>>> d465edb3
//int64_t nStart = GetTimeMillis();
//LogPrintf("Starting Tiger %dms\n", nStart);
//block.TestTiger();
//LogPrintf("Tiger Finished %dms\n", GetTimeMillis() - nStart);
//
//nStart = GetTimeMillis();
//LogPrintf("Starting Sha512 %dms\n", nStart);
//block.TestSha512();
//LogPrintf("Sha512 Finished %dms\n", GetTimeMillis() - nStart);
//
//nStart = GetTimeMillis();
//LogPrintf("Starting Gost512 %dms\n", nStart);
//block.TestGost512();
//LogPrintf("Gost512 Finished %dms\n", GetTimeMillis() - nStart);<|MERGE_RESOLUTION|>--- conflicted
+++ resolved
@@ -14,11 +14,7 @@
 
 
 static const uint32_t MAINNET_X16RV2ACTIVATIONTIME = 1569945600;
-<<<<<<< HEAD
-static const uint32_t TESTNET_X16RV2ACTIVATIONTIME = 1569931200;
-=======
 static const uint32_t TESTNET_X16RV2ACTIVATIONTIME = 1567533600;
->>>>>>> d465edb3
 static const uint32_t REGTEST_X16RV2ACTIVATIONTIME = 1569931200;
 
 
@@ -97,11 +93,7 @@
 //    return HashTestGost512(BEGIN(nVersion), END(nNonce), hashPrevBlock);
 //}
 
-<<<<<<< HEAD
-//CBlock block = ConsensusParams().GenesisBlock();
-=======
 //CBlock block = GetParams().GenesisBlock();
->>>>>>> d465edb3
 //int64_t nStart = GetTimeMillis();
 //LogPrintf("Starting Tiger %dms\n", nStart);
 //block.TestTiger();
