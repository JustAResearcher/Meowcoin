// Copyright (c) 2011-2016 The Bitcoin Core developers
// Copyright (c) 2017 The Raven Core developers
// Distributed under the MIT software license, see the accompanying
// file COPYING or http://www.opensource.org/licenses/mit-license.php.

#ifndef RAVEN_QT_GUICONSTANTS_H
#define RAVEN_QT_GUICONSTANTS_H

/* Milliseconds between model updates */
static const int MODEL_UPDATE_DELAY = 250;

/* AskPassphraseDialog -- Maximum passphrase length */
static const int MAX_PASSPHRASE_SIZE = 1024;

/* RavenGUI -- Size of icons in status bar */
static const int STATUSBAR_ICONSIZE = 16;

static const bool DEFAULT_SPLASHSCREEN = true;

/* Invalid field background style */
#define STYLE_INVALID "background:#FF8080; border: 1px solid lightgray; padding: 0px;"
#define STYLE_VALID "border: 1px solid lightgray; padding: 0px;"
<<<<<<< HEAD
=======


>>>>>>> 01de0e3b

/* Transaction list -- unconfirmed transaction */
#define COLOR_UNCONFIRMED QColor(128, 128, 128)
/* Transaction list -- negative amount */
#define COLOR_NEGATIVE QColor(255, 0, 0)
/* Transaction list -- bare address (without label) */
#define COLOR_BAREADDRESS QColor(140, 140, 140)
/* Transaction list -- TX status decoration - open until date */
#define COLOR_TX_STATUS_OPENUNTILDATE QColor(64, 64, 255)
/* Transaction list -- TX status decoration - offline */
#define COLOR_TX_STATUS_OFFLINE QColor(192, 192, 192)
/* Transaction list -- TX status decoration - danger, tx needs attention */
#define COLOR_TX_STATUS_DANGER QColor(200, 100, 100)
/* Transaction list -- TX status decoration - default color */
#define COLOR_BLACK QColor(0, 0, 0)
<<<<<<< HEAD
=======
/* Widget Background color - default color */
#define COLOR_WHITE QColor(255, 255, 255)

/* Background color, very light gray */
#define COLOR_BACKGROUND_LIGHT QColor("#fbfbfe")
>>>>>>> 01de0e3b
/* Ravencoin dark orange */
#define COLOR_DARK_ORANGE QColor(240, 83, 57)
/* Ravencoin light orange */
#define COLOR_LIGHT_ORANGE QColor(247, 148, 51)
/* Ravencoin dark blue */
#define COLOR_DARK_BLUE QColor(46, 62, 128)
/* Ravencoin light blue */
#define COLOR_LIGHT_BLUE QColor(81, 107, 194)
/* Ravencoin asset text */
#define COLOR_ASSET_TEXT QColor(255, 255, 255)
<<<<<<< HEAD
/* Ravencoin shadow color */
#define COLOR_SHADOW QColor(0, 0, 0, 46)
/* Ravencoin label color */
#define COLOR_LABEL_STRING "color: #4960ad"
=======
/* Ravencoin shadow color - light mode */
#define COLOR_SHADOW_LIGHT QColor(0, 0, 0, 46)
/* Ravencoin label color */
#define COLOR_LABEL_STRING "color: #4960ad"


/** DARK MODE */
/* Widget background color, dark mode */
#define COLOR_WIDGET_BACKGROUND_DARK QColor("#1c2535")
/* Ravencoin shadow color - dark mode */
#define COLOR_SHADOW_DARK QColor(33,80,181)
/* Ravencoin Light blue - dark mode - dark mode */
#define COLOR_LIGHT_BLUE_DARK QColor("#2b374b")
/* Ravencoin Dark blue - dark mode - dark mode */
#define COLOR_DARK_BLUE_DARK QColor("#1c2535")
/* Pricing widget background color */
#define COLOR_PRICING_WIDGET QColor("#171f2d")








>>>>>>> 01de0e3b
/* Tooltips longer than this (in characters) are converted into rich text,
   so that they can be word-wrapped.
 */
static const int TOOLTIP_WRAP_THRESHOLD = 80;

/* Maximum allowed URI length */
static const int MAX_URI_LENGTH = 255;

/* QRCodeDialog -- size of exported QR Code image */
#define QR_IMAGE_SIZE 300

/* Number of frames in spinner animation */
#define SPINNER_FRAMES 36

#define QAPP_ORG_NAME "Raven"
#define QAPP_ORG_DOMAIN "raven.org"
#define QAPP_APP_NAME_DEFAULT "Raven-Qt"
#define QAPP_APP_NAME_TESTNET "Raven-Qt-testnet"

#endif // RAVEN_QT_GUICONSTANTS_H<|MERGE_RESOLUTION|>--- conflicted
+++ resolved
@@ -20,11 +20,8 @@
 /* Invalid field background style */
 #define STYLE_INVALID "background:#FF8080; border: 1px solid lightgray; padding: 0px;"
 #define STYLE_VALID "border: 1px solid lightgray; padding: 0px;"
-<<<<<<< HEAD
-=======
 
 
->>>>>>> 01de0e3b
 
 /* Transaction list -- unconfirmed transaction */
 #define COLOR_UNCONFIRMED QColor(128, 128, 128)
@@ -40,14 +37,11 @@
 #define COLOR_TX_STATUS_DANGER QColor(200, 100, 100)
 /* Transaction list -- TX status decoration - default color */
 #define COLOR_BLACK QColor(0, 0, 0)
-<<<<<<< HEAD
-=======
 /* Widget Background color - default color */
 #define COLOR_WHITE QColor(255, 255, 255)
 
 /* Background color, very light gray */
 #define COLOR_BACKGROUND_LIGHT QColor("#fbfbfe")
->>>>>>> 01de0e3b
 /* Ravencoin dark orange */
 #define COLOR_DARK_ORANGE QColor(240, 83, 57)
 /* Ravencoin light orange */
@@ -58,12 +52,6 @@
 #define COLOR_LIGHT_BLUE QColor(81, 107, 194)
 /* Ravencoin asset text */
 #define COLOR_ASSET_TEXT QColor(255, 255, 255)
-<<<<<<< HEAD
-/* Ravencoin shadow color */
-#define COLOR_SHADOW QColor(0, 0, 0, 46)
-/* Ravencoin label color */
-#define COLOR_LABEL_STRING "color: #4960ad"
-=======
 /* Ravencoin shadow color - light mode */
 #define COLOR_SHADOW_LIGHT QColor(0, 0, 0, 46)
 /* Ravencoin label color */
@@ -89,7 +77,6 @@
 
 
 
->>>>>>> 01de0e3b
 /* Tooltips longer than this (in characters) are converted into rich text,
    so that they can be word-wrapped.
  */
