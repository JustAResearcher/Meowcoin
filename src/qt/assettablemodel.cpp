--- conflicted
+++ resolved
@@ -140,7 +140,6 @@
     AssetRecord *rec = static_cast<AssetRecord*>(index.internalPointer());
 
     switch (role)
-<<<<<<< HEAD
     {
         case AmountRole:
             return (unsigned long long) rec->quantity;
@@ -164,33 +163,6 @@
             QPixmap pixmap = QPixmap::fromImage(QImage(":/icons/asset_administrator"));
             return rec->fIsAdministrator ? pixmap : QVariant();
         }
-    }
-    switch (index.column())
-=======
->>>>>>> 01de0e3b
-    {
-        case AmountRole:
-            return (unsigned long long) rec->quantity;
-        case AssetNameRole:
-            return QString::fromStdString(rec->name);
-        case FormattedAmountRole:
-            return QString::fromStdString(rec->formattedQuantity());
-        case BackgroundRole:
-        {
-            if (rec->fIsAdministrator)
-                return QPixmap::fromImage(QImage(":/icons/rectangle"));
-            else
-                return QPixmap::fromImage(QImage(":/icons/bluerectangle"));
-        }
-        case AdministratorRole:
-        {
-            return rec->fIsAdministrator;
-        }
-        case Qt::DecorationRole:
-        {
-            QPixmap pixmap = QPixmap::fromImage(QImage(":/icons/asset_administrator"));
-            return rec->fIsAdministrator ? pixmap : QVariant();
-        }
         case Qt::ToolTipRole:
             return formatTooltip(rec);
         default:
