// Copyright (c) 2011-2016 The Bitcoin Core developers
// Copyright (c) 2017-2019 The Raven Core developers
// Distributed under the MIT software license, see the accompanying
// file COPYING or http://www.opensource.org/licenses/mit-license.php.

#if defined(HAVE_CONFIG_H)
#include "config/raven-config.h"
#endif

#include "ravengui.h"

#include "chainparams.h"
#include "clientmodel.h"
#include "fs.h"
#include "guiconstants.h"
#include "guiutil.h"
#include "intro.h"
#include "net.h"
#include "networkstyle.h"
#include "optionsmodel.h"
#include "platformstyle.h"
#include "splashscreen.h"
#include "utilitydialog.h"
#include "winshutdownmonitor.h"

#ifdef ENABLE_WALLET
#include "paymentserver.h"
#include "walletmodel.h"
#endif

#include "init.h"
#include "rpc/server.h"
#include "scheduler.h"
#include "ui_interface.h"
#include "util.h"
#include "warnings.h"

#ifdef ENABLE_WALLET
#include "wallet/wallet.h"
#endif

#include <stdint.h>

#include <boost/thread.hpp>
#include "darkstyle.h"

#include <QApplication>
#include <QDebug>
#include <QLibraryInfo>
#include <QLocale>
#include <QMessageBox>
#include <QProcess>
#include <QSettings>
#include <QThread>
#include <QTimer>
#include <QTranslator>
#include <QSslConfiguration>
#include <QDir>
#include <QFontDatabase>

#if defined(QT_STATICPLUGIN)
#include <QtPlugin>
#if QT_VERSION < 0x050000
Q_IMPORT_PLUGIN(qcncodecs)
Q_IMPORT_PLUGIN(qjpcodecs)
Q_IMPORT_PLUGIN(qtwcodecs)
Q_IMPORT_PLUGIN(qkrcodecs)
Q_IMPORT_PLUGIN(qtaccessiblewidgets)
#else
#if QT_VERSION < 0x050400
Q_IMPORT_PLUGIN(AccessibleFactory)
#endif
#if defined(QT_QPA_PLATFORM_XCB)
Q_IMPORT_PLUGIN(QXcbIntegrationPlugin);
#elif defined(QT_QPA_PLATFORM_WINDOWS)
Q_IMPORT_PLUGIN(QWindowsIntegrationPlugin);
#elif defined(QT_QPA_PLATFORM_COCOA)
Q_IMPORT_PLUGIN(QCocoaIntegrationPlugin);
#endif
#endif
#endif

#if QT_VERSION < 0x050000
#include <QTextCodec>
#endif

// Declare meta types used for QMetaObject::invokeMethod
Q_DECLARE_METATYPE(bool*)
Q_DECLARE_METATYPE(CAmount)

static void InitMessage(const std::string &message)
{
    LogPrintf("init message: %s\n", message);
}

/*
   Translate string to current locale using Qt.
 */
static std::string Translate(const char* psz)
{
    return QCoreApplication::translate("raven-core", psz).toStdString();
}

static QString GetLangTerritory()
{
    QSettings settings;
    // Get desired locale (e.g. "de_DE")
    // 1) System default language
    QString lang_territory = QLocale::system().name();
    // 2) Language from QSettings
    QString lang_territory_qsettings = settings.value("language", "").toString();
    if(!lang_territory_qsettings.isEmpty())
        lang_territory = lang_territory_qsettings;
    // 3) -lang command line argument
    lang_territory = QString::fromStdString(gArgs.GetArg("-lang", lang_territory.toStdString()));
    return lang_territory;
}

/** Set up translations */
static void initTranslations(QTranslator &qtTranslatorBase, QTranslator &qtTranslator, QTranslator &translatorBase, QTranslator &translator)
{
    // Remove old translators
    QApplication::removeTranslator(&qtTranslatorBase);
    QApplication::removeTranslator(&qtTranslator);
    QApplication::removeTranslator(&translatorBase);
    QApplication::removeTranslator(&translator);

    // Get desired locale (e.g. "de_DE")
    // 1) System default language
    QString lang_territory = GetLangTerritory();

    // Convert to "de" only by truncating "_DE"
    QString lang = lang_territory;
    lang.truncate(lang_territory.lastIndexOf('_'));

    // Load language files for configured locale:
    // - First load the translator for the base language, without territory
    // - Then load the more specific locale translator

    // Load e.g. qt_de.qm
    if (qtTranslatorBase.load("qt_" + lang, QLibraryInfo::location(QLibraryInfo::TranslationsPath)))
        QApplication::installTranslator(&qtTranslatorBase);

    // Load e.g. qt_de_DE.qm
    if (qtTranslator.load("qt_" + lang_territory, QLibraryInfo::location(QLibraryInfo::TranslationsPath)))
        QApplication::installTranslator(&qtTranslator);

    // Load e.g. raven_de.qm (shortcut "de" needs to be defined in raven.qrc)
    if (translatorBase.load(lang, ":/translations/"))
        QApplication::installTranslator(&translatorBase);

    // Load e.g. raven_de_DE.qm (shortcut "de_DE" needs to be defined in raven.qrc)
    if (translator.load(lang_territory, ":/translations/"))
        QApplication::installTranslator(&translator);
}

/* qDebug() message handler --> debug.log */
#if QT_VERSION < 0x050000
void DebugMessageHandler(QtMsgType type, const char *msg)
{
    if (type == QtDebugMsg) {
        LogPrint(BCLog::QT, "GUI: %s\n", msg);
    } else {
        LogPrintf("GUI: %s\n", msg);
    }
}
#else
void DebugMessageHandler(QtMsgType type, const QMessageLogContext& context, const QString &msg)
{
    Q_UNUSED(context);
    if (type == QtDebugMsg) {
        LogPrint(BCLog::QT, "GUI: %s\n", msg.toStdString());
    } else {
        LogPrintf("GUI: %s\n", msg.toStdString());
    }
}
#endif

/** Class encapsulating Raven Core startup and shutdown.
 * Allows running startup and shutdown in a different thread from the UI thread.
 */
class RavenCore: public QObject
{
    Q_OBJECT
public:
    explicit RavenCore();
    /** Basic initialization, before starting initialization/shutdown thread.
     * Return true on success.
     */
    static bool baseInitialize();

public Q_SLOTS:
    void initialize();
    void shutdown();
    void restart(QStringList args);

Q_SIGNALS:
    void initializeResult(bool success);
    void shutdownResult(bool success);
    void runawayException(const QString &message);

private:
    boost::thread_group threadGroup;
    CScheduler scheduler;

    /// Pass fatal exception message to UI thread
    void handleRunawayException(const std::exception *e);
};

/** Main Raven application object */
class RavenApplication: public QApplication
{
    Q_OBJECT
public:
    explicit RavenApplication(int &argc, char **argv);
    ~RavenApplication();

#ifdef ENABLE_WALLET
    /// Create payment server
    void createPaymentServer();
#endif
    /// parameter interaction/setup based on rules
    void parameterSetup();
    /// Create options model
    void createOptionsModel(bool resetSettings);
    /// Create main window
    void createWindow(const NetworkStyle *networkStyle);
    /// Create splash screen
    void createSplashScreen(const NetworkStyle *networkStyle);

    /// Request core initialization
    void requestInitialize();
    /// Request core shutdown
    void requestShutdown();

    /// Get process return value
    int getReturnValue() const { return returnValue; }

    /// Get window identifier of QMainWindow (RavenGUI)
    WId getMainWinId() const;

    OptionsModel* getOptionsModel() const { return optionsModel; }

public Q_SLOTS:
    void initializeResult(bool success);
    void shutdownResult(bool success);
    /// Handle runaway exceptions. Shows a message box with the problem and quits the program.
    void handleRunawayException(const QString &message);

Q_SIGNALS:
    void requestedInitialize();
    void requestedRestart(QStringList args);
    void requestedShutdown();
    void stopThread();
    void splashFinished(QWidget *window);

private:
    QThread *coreThread;
    OptionsModel *optionsModel;
    ClientModel *clientModel;
    RavenGUI *window;
    QTimer *pollShutdownTimer;
#ifdef ENABLE_WALLET
    PaymentServer* paymentServer;
    WalletModel *walletModel;
#endif
    int returnValue;
    const PlatformStyle *platformStyle;
    std::unique_ptr<QWidget> shutdownWindow;

    void startThread();
};

#include "raven.moc"

RavenCore::RavenCore():
    QObject()
{
}

void RavenCore::handleRunawayException(const std::exception *e)
{
    PrintExceptionContinue(e, "Runaway exception");
    Q_EMIT runawayException(QString::fromStdString(GetWarnings("gui")));
}

bool RavenCore::baseInitialize()
{
    if (!AppInitBasicSetup())
    {
        return false;
    }
    if (!AppInitParameterInteraction())
    {
        return false;
    }
    if (!AppInitSanityChecks())
    {
        return false;
    }
    if (!AppInitLockDataDirectory())
    {
        return false;
    }
    return true;
}

void RavenCore::initialize()
{
    try
    {
        qDebug() << __func__ << ": Running initialization in thread";
        bool rv = AppInitMain(threadGroup, scheduler);
        Q_EMIT initializeResult(rv);
    } catch (const std::exception& e) {
        handleRunawayException(&e);
    } catch (...) {
        handleRunawayException(nullptr);
    }
}

void RavenCore::restart(QStringList args)
{
    static bool executing_restart{false};

    if(!executing_restart) { // Only restart 1x, no matter how often a user clicks on a restart-button
        executing_restart = true;
        try
        {
            qDebug() << __func__ << ": Running Restart in thread";
            Interrupt(threadGroup);
            threadGroup.join_all();
            StartRestart();
            PrepareShutdown();
            qDebug() << __func__ << ": Shutdown finished";
            Q_EMIT shutdownResult(true);
            CExplicitNetCleanup::callCleanup();
            QProcess::startDetached(QApplication::applicationFilePath(), args);
            qDebug() << __func__ << ": Restart initiated...";
            QApplication::quit();
        } catch (std::exception& e) {
            handleRunawayException(&e);
        } catch (...) {
            handleRunawayException(nullptr);
        }
    }
}

void RavenCore::shutdown()
{
    try
    {
        qDebug() << __func__ << ": Running Shutdown in thread";
        Interrupt(threadGroup);
        threadGroup.join_all();
        Shutdown();
        qDebug() << __func__ << ": Shutdown finished";
        Q_EMIT shutdownResult(true);
    } catch (const std::exception& e) {
        handleRunawayException(&e);
    } catch (...) {
        handleRunawayException(nullptr);
    }
}

RavenApplication::RavenApplication(int &argc, char **argv):
    QApplication(argc, argv),
    coreThread(0),
    optionsModel(0),
    clientModel(0),
    window(0),
    pollShutdownTimer(0),
#ifdef ENABLE_WALLET
    paymentServer(0),
    walletModel(0),
#endif
    returnValue(0)
{
    setQuitOnLastWindowClosed(false);

    // UI per-platform customization
    // This must be done inside the RavenApplication constructor, or after it, because
    // PlatformStyle::instantiate requires a QApplication
    std::string platformName;
    platformName = gArgs.GetArg("-uiplatform", RavenGUI::DEFAULT_UIPLATFORM);
    platformStyle = PlatformStyle::instantiate(QString::fromStdString(platformName));
    if (!platformStyle) // Fall back to "other" if specified name not found
        platformStyle = PlatformStyle::instantiate("other");
    assert(platformStyle);
}

RavenApplication::~RavenApplication()
{
    if(coreThread)
    {
        qDebug() << __func__ << ": Stopping thread";
        Q_EMIT stopThread();
        coreThread->wait();
        qDebug() << __func__ << ": Stopped thread";
    }

    delete window;
    window = 0;
#ifdef ENABLE_WALLET
    delete paymentServer;
    paymentServer = 0;
#endif
    delete optionsModel;
    optionsModel = 0;
    delete platformStyle;
    platformStyle = 0;
}

#ifdef ENABLE_WALLET
void RavenApplication::createPaymentServer()
{
    paymentServer = new PaymentServer(this);
}
#endif

void RavenApplication::createOptionsModel(bool resetSettings)
{
    optionsModel = new OptionsModel(nullptr, resetSettings);
}

void RavenApplication::createWindow(const NetworkStyle *networkStyle)
{
    window = new RavenGUI(platformStyle, networkStyle, 0);
    window->setMinimumSize(200,200);
    window->setBaseSize(640,640);

    pollShutdownTimer = new QTimer(window);
    connect(pollShutdownTimer, SIGNAL(timeout()), window, SLOT(detectShutdown()));
    pollShutdownTimer->start(200);
}

void RavenApplication::createSplashScreen(const NetworkStyle *networkStyle)
{
    SplashScreen *splash = new SplashScreen(0, networkStyle);
    // We don't hold a direct pointer to the splash screen after creation, but the splash
    // screen will take care of deleting itself when slotFinish happens.
    splash->show();
    connect(this, SIGNAL(splashFinished(QWidget*)), splash, SLOT(slotFinish(QWidget*)));
    connect(this, SIGNAL(requestedShutdown()), splash, SLOT(close()));
}

void RavenApplication::startThread()
{
    if(coreThread)
        return;
    coreThread = new QThread(this);
    RavenCore *executor = new RavenCore();
    executor->moveToThread(coreThread);

    /*  communication to and from thread */
    connect(executor, SIGNAL(initializeResult(bool)), this, SLOT(initializeResult(bool)));
    connect(executor, SIGNAL(shutdownResult(bool)), this, SLOT(shutdownResult(bool)));
    connect(executor, SIGNAL(runawayException(QString)), this, SLOT(handleRunawayException(QString)));
    connect(this, SIGNAL(requestedInitialize()), executor, SLOT(initialize()));
    connect(this, SIGNAL(requestedShutdown()), executor, SLOT(shutdown()));
    connect(window, SIGNAL(requestedRestart(QStringList)), executor, SLOT(restart(QStringList)));
    /*  make sure executor object is deleted in its own thread */
    connect(this, SIGNAL(stopThread()), executor, SLOT(deleteLater()));
    connect(this, SIGNAL(stopThread()), coreThread, SLOT(quit()));

    coreThread->start();
}

void RavenApplication::parameterSetup()
{
    InitLogging();
    InitParameterInteraction();
}

void RavenApplication::requestInitialize()
{
    qDebug() << __func__ << ": Requesting initialize";
    startThread();
    Q_EMIT requestedInitialize();
}

void RavenApplication::requestShutdown()
{
    // Show a simple window indicating shutdown status
    // Do this first as some of the steps may take some time below,
    // for example the RPC console may still be executing a command.
    shutdownWindow.reset(ShutdownWindow::showShutdownWindow(window));

    qDebug() << __func__ << ": Requesting shutdown";
    startThread();
    window->hide();
    window->setClientModel(0);
    pollShutdownTimer->stop();

#ifdef ENABLE_WALLET
    window->removeAllWallets();
    delete walletModel;
    walletModel = 0;
#endif
    delete clientModel;
    clientModel = 0;

    StartShutdown();

    // Request shutdown from core thread
    Q_EMIT requestedShutdown();
}

void RavenApplication::initializeResult(bool success)
{
    qDebug() << __func__ << ": Initialization result: " << success;
    // Set exit result.
    returnValue = success ? EXIT_SUCCESS : EXIT_FAILURE;
    if(success)
    {
        // Log this only after AppInitMain finishes, as then logging setup is guaranteed complete
        qWarning() << "Platform customization:" << platformStyle->getName();
#ifdef ENABLE_WALLET
        PaymentServer::LoadRootCAs();
        paymentServer->setOptionsModel(optionsModel);
#endif

        clientModel = new ClientModel(optionsModel);
        window->setClientModel(clientModel);

#ifdef ENABLE_WALLET
        // TODO: Expose secondary wallets
        if (!vpwallets.empty())
        {
            walletModel = new WalletModel(platformStyle, vpwallets[0], optionsModel);

            window->addWallet(RavenGUI::DEFAULT_WALLET, walletModel);
            window->setCurrentWallet(RavenGUI::DEFAULT_WALLET);

            connect(walletModel, SIGNAL(coinsSent(CWallet*,SendCoinsRecipient,QByteArray)),
                             paymentServer, SLOT(fetchPaymentACK(CWallet*,const SendCoinsRecipient&,QByteArray)));
        }
#endif

        // If -min option passed, start window minimized.
        if(gArgs.GetBoolArg("-min", false))
        {
            window->showMinimized();
        }
        else
        {
            window->show();
        }
        Q_EMIT splashFinished(window);

#ifdef ENABLE_WALLET
        // Now that initialization/startup is done, process any command-line
        // raven: URIs or payment requests:
        connect(paymentServer, SIGNAL(receivedPaymentRequest(SendCoinsRecipient)),
                         window, SLOT(handlePaymentRequest(SendCoinsRecipient)));
        connect(window, SIGNAL(receivedURI(QString)),
                         paymentServer, SLOT(handleURIOrFile(QString)));
        connect(paymentServer, SIGNAL(message(QString,QString,unsigned int)),
                         window, SLOT(message(QString,QString,unsigned int)));
        QTimer::singleShot(100, paymentServer, SLOT(uiReady()));
#endif
    } else {
        quit(); // Exit main loop
    }
}

void RavenApplication::shutdownResult(bool success)
{
    returnValue = success ? EXIT_SUCCESS : EXIT_FAILURE;
    qDebug() << __func__ << ": Shutdown result: " << returnValue;
    quit(); // Exit main loop after shutdown finished
}

void RavenApplication::handleRunawayException(const QString &message)
{
    QMessageBox::critical(0, "Runaway exception", RavenGUI::tr("A fatal error occurred. Raven can no longer continue safely and will quit.") + QString("\n\n") + message);
    ::exit(EXIT_FAILURE);
}

WId RavenApplication::getMainWinId() const
{
    if (!window)
        return 0;

    return window->winId();
}

#ifndef RAVEN_QT_TEST
int main(int argc, char *argv[])
{
    SetupEnvironment();

    /// 1. Parse command-line options. These take precedence over anything else.
    // Command-line options take precedence:
    gArgs.ParseParameters(argc, argv);

    // Do not refer to data directory yet, this can be overridden by Intro::pickDataDirectory

    /// 2. Basic Qt initialization (not dependent on parameters or configuration)
#if QT_VERSION < 0x050000
    // Internal string conversion is all UTF-8
    QTextCodec::setCodecForTr(QTextCodec::codecForName("UTF-8"));
    QTextCodec::setCodecForCStrings(QTextCodec::codecForTr());
#endif

    Q_INIT_RESOURCE(raven);
    Q_INIT_RESOURCE(raven_locale);

    RavenApplication app(argc, argv);
#if QT_VERSION > 0x050100
    // Generate high-dpi pixmaps
    QApplication::setAttribute(Qt::AA_UseHighDpiPixmaps);
#endif
#if QT_VERSION >= 0x050600
    QGuiApplication::setAttribute(Qt::AA_EnableHighDpiScaling);
#endif
#ifdef Q_OS_MAC
    QApplication::setAttribute(Qt::AA_DontShowIconsInMenus);
#endif
#if QT_VERSION >= 0x050500
    // Because of the POODLE attack it is recommended to disable SSLv3 (https://disablessl3.com/),
    // so set SSL protocols to TLS1.0+.
    QSslConfiguration sslconf = QSslConfiguration::defaultConfiguration();
    sslconf.setProtocol(QSsl::TlsV1_0OrLater);
    QSslConfiguration::setDefaultConfiguration(sslconf);
#endif

    // Register meta types used for QMetaObject::invokeMethod
    qRegisterMetaType< bool* >();
    //   Need to pass name here as CAmount is a typedef (see http://qt-project.org/doc/qt-5/qmetatype.html#qRegisterMetaType)
    //   IMPORTANT if it is no longer a typedef use the normal variant above
    qRegisterMetaType< CAmount >("CAmount");
    qRegisterMetaType< std::function<void(void)> >("std::function<void(void)>");

    /// 3. Application identification
    // must be set before OptionsModel is initialized or translations are loaded,
    // as it is used to locate QSettings
    QApplication::setOrganizationName(QAPP_ORG_NAME);
    QApplication::setOrganizationDomain(QAPP_ORG_DOMAIN);
    QApplication::setApplicationName(QAPP_APP_NAME_DEFAULT);
    GUIUtil::SubstituteFonts(GetLangTerritory());

    /// 4. Initialization of translations, so that intro dialog is in user's language
    // Now that QSettings are accessible, initialize translations
    QTranslator qtTranslatorBase, qtTranslator, translatorBase, translator;
    initTranslations(qtTranslatorBase, qtTranslator, translatorBase, translator);
    translationInterface.Translate.connect(Translate);

    // Show help message immediately after parsing command-line options (for "-lang") and setting locale,
    // but before showing splash screen.
    if (gArgs.IsArgSet("-?") || gArgs.IsArgSet("-h") || gArgs.IsArgSet("-help") || gArgs.IsArgSet("-version"))
    {
        HelpMessageDialog help(nullptr, gArgs.IsArgSet("-version"));
        help.showOrPrint();
        return EXIT_SUCCESS;
    }

    /// 5. Now that settings and translations are available, ask user for data directory
    // User language is set up: pick a data directory
    if (!Intro::pickDataDirectory())
        return EXIT_SUCCESS;

    /// 6. Determine availability of data directory and parse raven.conf
    /// - Do not call GetDataDir(true) before this step finishes
    if (!fs::is_directory(GetDataDir(false)))
    {
        QMessageBox::critical(0, QObject::tr(PACKAGE_NAME),
                              QObject::tr("Error: Specified data directory \"%1\" does not exist.").arg(QString::fromStdString(gArgs.GetArg("-datadir", ""))));
        return EXIT_FAILURE;
    }
    try {
        gArgs.ReadConfigFile(gArgs.GetArg("-conf", RAVEN_CONF_FILENAME));
    } catch (const std::exception& e) {
        QMessageBox::critical(0, QObject::tr(PACKAGE_NAME),
                              QObject::tr("Error: Cannot parse configuration file: %1. Only use key=value syntax.").arg(e.what()));
        return EXIT_FAILURE;
    }

    /// 7. Determine network (and switch to network specific options)
<<<<<<< HEAD
    // - Do not call ConsensusParams() before this step
=======
    // - Do not call GetParams() before this step
>>>>>>> d465edb3
    // - Do this after parsing the configuration file, as the network can be switched there
    // - QSettings() will use the new application name after this, resulting in network-specific settings
    // - Needs to be done before createOptionsModel

<<<<<<< HEAD
    // Check for -testnet or -regtest parameter (ConsensusParams() calls are only valid after this clause)
=======
    // Check for -testnet or -regtest parameter (GetParams() calls are only valid after this clause)
>>>>>>> d465edb3
    try {
        SelectParams(ChainNameFromCommandLine(), true);
    } catch(std::exception &e) {
        QMessageBox::critical(0, QObject::tr(PACKAGE_NAME), QObject::tr("Error: %1").arg(e.what()));
        return EXIT_FAILURE;
    }
#ifdef ENABLE_WALLET
<<<<<<< HEAD
    // Parse URIs on command line -- this can affect ConsensusParams()
=======
    // Parse URIs on command line -- this can affect GetParams()
>>>>>>> d465edb3
    PaymentServer::ipcParseCommandLine(argc, argv);
#endif

    QScopedPointer<const NetworkStyle> networkStyle(NetworkStyle::instantiate(QString::fromStdString(GetParams().NetworkIDString())));
    assert(!networkStyle.isNull());
    // Allow for separate UI settings for testnets
    QApplication::setApplicationName(networkStyle->getAppName());
    // Re-initialize translations after changing application name (language in network-specific settings can be different)
    initTranslations(qtTranslatorBase, qtTranslator, translatorBase, translator);

#ifdef ENABLE_WALLET
    /// 8. URI IPC sending
    // - Do this early as we don't want to bother initializing if we are just calling IPC
    // - Do this *after* setting up the data directory, as the data directory hash is used in the name
    // of the server.
    // - Do this after creating app and setting up translations, so errors are
    // translated properly.
    if (PaymentServer::ipcSendCommandLine())
        exit(EXIT_SUCCESS);

    // Start up the payment server early, too, so impatient users that click on
    // raven: links repeatedly have their payment requests routed to this process:
    app.createPaymentServer();
#endif

    /// 9. Main GUI initialization
    // Install global event filter that makes sure that long tooltips can be word-wrapped
    app.installEventFilter(new GUIUtil::ToolTipToRichTextFilter(TOOLTIP_WRAP_THRESHOLD, &app));
#if QT_VERSION < 0x050000
    // Install qDebug() message handler to route to debug.log
    qInstallMsgHandler(DebugMessageHandler);
#else
#if defined(Q_OS_WIN)
    // Install global event filter for processing Windows session related Windows messages (WM_QUERYENDSESSION and WM_ENDSESSION)
    qApp->installNativeEventFilter(new WinShutdownMonitor());
#endif
    // Install qDebug() message handler to route to debug.log
    qInstallMessageHandler(DebugMessageHandler);
#endif
    // Allow parameter interaction before we create the options model
    app.parameterSetup();
    // Load GUI settings from QSettings
    app.createOptionsModel(gArgs.IsArgSet("-resetguisettings"));

    if (app.getOptionsModel()->getDarkModeEnabled()) {
        app.setStyle(new DarkStyle);
        darkModeEnabled = true;
    } else {
        app.setStyle("");
    }

    // Subscribe to global signals from core
    uiInterface.InitMessage.connect(InitMessage);

    if (gArgs.GetBoolArg("-splash", DEFAULT_SPLASHSCREEN) && !gArgs.GetBoolArg("-min", false))
        app.createSplashScreen(networkStyle.data());

    int rv = EXIT_SUCCESS;
    try
    {
        app.createWindow(networkStyle.data());
        // Perform base initialization before spinning up initialization/shutdown thread
        // This is acceptable because this function only contains steps that are quick to execute,
        // so the GUI thread won't be held up.
        if (RavenCore::baseInitialize()) {
            app.requestInitialize();
#if defined(Q_OS_WIN) && QT_VERSION >= 0x050000
            WinShutdownMonitor::registerShutdownBlockReason(QObject::tr("%1 didn't yet exit safely...").arg(QObject::tr(PACKAGE_NAME)), (HWND)app.getMainWinId());
#endif
            app.exec();
            app.requestShutdown();
            app.exec();
            rv = app.getReturnValue();
        } else {
            // A dialog with detailed error will have been shown by InitError()
            rv = EXIT_FAILURE;
        }
    } catch (const std::exception& e) {
        PrintExceptionContinue(&e, "Runaway exception");
        app.handleRunawayException(QString::fromStdString(GetWarnings("gui")));
    } catch (...) {
        PrintExceptionContinue(nullptr, "Runaway exception");
        app.handleRunawayException(QString::fromStdString(GetWarnings("gui")));
    }
    return rv;
}
#endif // RAVEN_QT_TEST<|MERGE_RESOLUTION|>--- conflicted
+++ resolved
@@ -677,20 +677,12 @@
     }
 
     /// 7. Determine network (and switch to network specific options)
-<<<<<<< HEAD
-    // - Do not call ConsensusParams() before this step
-=======
     // - Do not call GetParams() before this step
->>>>>>> d465edb3
     // - Do this after parsing the configuration file, as the network can be switched there
     // - QSettings() will use the new application name after this, resulting in network-specific settings
     // - Needs to be done before createOptionsModel
 
-<<<<<<< HEAD
-    // Check for -testnet or -regtest parameter (ConsensusParams() calls are only valid after this clause)
-=======
     // Check for -testnet or -regtest parameter (GetParams() calls are only valid after this clause)
->>>>>>> d465edb3
     try {
         SelectParams(ChainNameFromCommandLine(), true);
     } catch(std::exception &e) {
@@ -698,11 +690,7 @@
         return EXIT_FAILURE;
     }
 #ifdef ENABLE_WALLET
-<<<<<<< HEAD
-    // Parse URIs on command line -- this can affect ConsensusParams()
-=======
     // Parse URIs on command line -- this can affect GetParams()
->>>>>>> d465edb3
     PaymentServer::ipcParseCommandLine(argc, argv);
 #endif
 
