--- conflicted
+++ resolved
@@ -13,7 +13,6 @@
 class PlatformStyle;
 class WalletModel;
 class ClientModel;
-
 
 namespace Ui {
     class CreateAssetDialog;
@@ -42,27 +41,18 @@
     QString format;
 
 
-<<<<<<< HEAD
-    void setupCoinControlFrame();
-    void setupAssetDataView();
-    void setupFeeControl();
-=======
     void setupCoinControlFrame(const PlatformStyle *platformStyle);
     void setupAssetDataView(const PlatformStyle *platformStyle);
     void setupFeeControl(const PlatformStyle *platformStyle);
->>>>>>> 01de0e3b
 
     void updateAssetList();
 
     void clear();
 
-<<<<<<< HEAD
-=======
     QStringListModel* stringModel;
     QSortFilterProxyModel* proxy;
     QCompleter* completer;
 
->>>>>>> 01de0e3b
 private:
     Ui::CreateAssetDialog *ui;
     ClientModel *clientModel;
