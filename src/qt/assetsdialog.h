﻿// Copyright (c) 2011-2016 The Bitcoin Core developers
// Copyright (c) 2017 The Raven Core developers
// Distributed under the MIT software license, see the accompanying
// file COPYING or http://www.opensource.org/licenses/mit-license.php.

#ifndef RAVEN_QT_ASSETSDIALOG_H
#define RAVEN_QT_ASSETSDIALOG_H

#include "walletmodel.h"

#include <QDialog>
#include <QMessageBox>
#include <QString>
#include <QTimer>

class ClientModel;
class PlatformStyle;
class SendAssetsEntry;
class SendCoinsRecipient;

namespace Ui {
    class AssetsDialog;
}

QT_BEGIN_NAMESPACE
class QUrl;
QT_END_NAMESPACE

/** Dialog for sending ravens */
class AssetsDialog : public QDialog
{
    Q_OBJECT

public:
    explicit AssetsDialog(const PlatformStyle *platformStyle, QWidget *parent = 0);
    ~AssetsDialog();

    void setClientModel(ClientModel *clientModel);
    void setModel(WalletModel *model);
<<<<<<< HEAD
    void setupAssetControlFrame();
    void setupScrollView();
    void setupFeeControl();
=======
    void setupAssetControlFrame(const PlatformStyle *platformStyle);
    void setupScrollView(const PlatformStyle *platformStyle);
    void setupFeeControl(const PlatformStyle *platformStyle);
>>>>>>> 01de0e3b

    /** Set up the tab chain manually, as Qt messes up the tab chain by default in some cases (issue https://bugreports.qt-project.org/browse/QTBUG-10907).
     */
    QWidget *setupTabChain(QWidget *prev);

    void setAddress(const QString &address);
    void pasteEntry(const SendAssetsRecipient &rv);
    bool handlePaymentRequest(const SendAssetsRecipient &recipient);
    void processNewTransaction();

public Q_SLOTS:
    void clear();
    void reject();
    void accept();
    SendAssetsEntry *addEntry();
    void updateTabsAndLabels();
    void setBalance(const CAmount& balance, const CAmount& unconfirmedBalance, const CAmount& immatureBalance,
                    const CAmount& watchOnlyBalance, const CAmount& watchUnconfBalance, const CAmount& watchImmatureBalance);
    void focusAssetListBox();

private:
    Ui::AssetsDialog *ui;
    ClientModel *clientModel;
    WalletModel *model;
    bool fNewRecipientAllowed;
    bool fFeeMinimized;
    const PlatformStyle *platformStyle;

    // Process WalletModel::SendCoinsReturn and generate a pair consisting
    // of a message and message flags for use in Q_EMIT message().
    // Additional parameter msgArg can be used via .arg(msgArg).
    void processSendCoinsReturn(const WalletModel::SendCoinsReturn &sendCoinsReturn, const QString &msgArg = QString());
    void minimizeFeeSection(bool fMinimize);
    void updateFeeMinimizedLabel();
    // Update the passed in CCoinControl with state from the GUI
    void updateAssetControlState(CCoinControl& ctrl);

private Q_SLOTS:
    void on_sendButton_clicked();
    void on_buttonChooseFee_clicked();
    void on_buttonMinimizeFee_clicked();
    void removeEntry(SendAssetsEntry* entry);
    void updateDisplayUnit();
    void assetControlFeatureChanged(bool);
    void assetControlButtonClicked();
    void assetControlChangeChecked(int);
    void assetControlChangeEdited(const QString &);
    void assetControlUpdateLabels();
    void assetControlClipboardQuantity();
    void assetControlClipboardAmount();
    void assetControlClipboardFee();
    void assetControlClipboardAfterFee();
    void assetControlClipboardBytes();
    void assetControlClipboardLowOutput();
    void assetControlClipboardChange();
    void setMinimumFee();
    void updateFeeSectionControls();
    void updateMinFeeLabel();
    void updateSmartFeeLabel();

    void customFeeFeatureChanged(bool);

    /** RVN START */
    void mineButtonClicked();
    void assetControlUpdateSendCoinsDialog();
    void focusAsset(const QModelIndex& index);
    /** RVN END */

    Q_SIGNALS:
            // Fired when a message should be reported to the user
            void message(const QString &title, const QString &message, unsigned int style);
};

#endif // RAVEN_QT_ASSETSSDIALOG_H<|MERGE_RESOLUTION|>--- conflicted
+++ resolved
@@ -37,15 +37,9 @@
 
     void setClientModel(ClientModel *clientModel);
     void setModel(WalletModel *model);
-<<<<<<< HEAD
-    void setupAssetControlFrame();
-    void setupScrollView();
-    void setupFeeControl();
-=======
     void setupAssetControlFrame(const PlatformStyle *platformStyle);
     void setupScrollView(const PlatformStyle *platformStyle);
     void setupFeeControl(const PlatformStyle *platformStyle);
->>>>>>> 01de0e3b
 
     /** Set up the tab chain manually, as Qt messes up the tab chain by default in some cases (issue https://bugreports.qt-project.org/browse/QTBUG-10907).
      */
