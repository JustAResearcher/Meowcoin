--- conflicted
+++ resolved
@@ -28,10 +28,7 @@
 #define NUM_ITEMS 5
 
 #include <QDebug>
-<<<<<<< HEAD
-=======
 #include <QTimer>
->>>>>>> 01de0e3b
 #include <QGraphicsDropShadowEffect>
 #include <QScrollBar>
 
@@ -218,17 +215,6 @@
         QString name = index.data(AssetTableModel::AssetNameRole).toString();
         QString amountText = index.data(AssetTableModel::FormattedAmountRole).toString();
 
-<<<<<<< HEAD
-        /** Paint the asset name */
-        QRect boundingRect;
-        QPen penAssetName(COLOR_ASSET_TEXT, 10, Qt::SolidLine, Qt::FlatCap, Qt::RoundJoin);
-        painter->setPen(penAssetName);
-        painter->setFont(nameFont);
-        painter->drawText(assetNameRect, Qt::AlignLeft|Qt::AlignVCenter, name, &boundingRect);
-
-        /** Paint the amount */
-        QPen penAmount(COLOR_ASSET_TEXT, 10, Qt::SolidLine, Qt::FlatCap, Qt::RoundJoin);
-=======
         // Setup the pens
         QPen penAmount(COLOR_ASSET_TEXT, 10, Qt::SolidLine, Qt::FlatCap, Qt::RoundJoin);
         QPen penAssetName(COLOR_ASSET_TEXT, 10, Qt::SolidLine, Qt::FlatCap, Qt::RoundJoin);
@@ -250,7 +236,6 @@
         painter->drawText(assetNameRect, Qt::AlignLeft|Qt::AlignVCenter, name);
 
         /** Paint the amount */
->>>>>>> 01de0e3b
         painter->setPen(penAmount);
         painter->setFont(amountFont);
         painter->setOpacity(0.65);
@@ -307,8 +292,6 @@
     ui->listAssets->viewport()->setAutoFillBackground(false);
 
 
-<<<<<<< HEAD
-=======
     // Delay before filtering assetes in ms
     static const int input_filter_delay = 200;
 
@@ -319,7 +302,6 @@
     connect(ui->assetSearch, SIGNAL(textChanged(QString)), asset_typing_delay, SLOT(start()));
     connect(asset_typing_delay, SIGNAL(timeout()), this, SLOT(assetSearchChanged()));
 
->>>>>>> 01de0e3b
     connect(ui->listTransactions, SIGNAL(clicked(QModelIndex)), this, SLOT(handleTransactionClicked(QModelIndex)));
     connect(ui->listAssets, SIGNAL(clicked(QModelIndex)), this, SLOT(handleAssetClicked(QModelIndex)));
 
@@ -330,49 +312,17 @@
     connect(ui->labelTransactionsStatus, SIGNAL(clicked()), this, SLOT(handleOutOfSyncWarningClicks()));
 
     /** Set the overview page background colors, and the frames colors and padding */
-<<<<<<< HEAD
-    ui->assetFrame->setStyleSheet(".QFrame {background-color: white; padding-top: 10px; padding-right: 5px;}");
-    ui->frame->setStyleSheet(".QFrame {background-color: white; padding-bottom: 10px; padding-right: 5px;}");
-    ui->frame_2->setStyleSheet(".QFrame {background-color: white; padding-left: 5px;}");
-=======
     ui->assetFrame->setStyleSheet(QString(".QFrame {background-color: %1; padding-top: 10px; padding-right: 5px;}").arg(platformStyle->WidgetBackGroundColor().name()));
     ui->frame->setStyleSheet(QString(".QFrame {background-color: %1; padding-bottom: 10px; padding-right: 5px;}").arg(platformStyle->WidgetBackGroundColor().name()));
     ui->frame_2->setStyleSheet(QString(".QFrame {background-color: %1; padding-left: 5px;}").arg(platformStyle->WidgetBackGroundColor().name()));
->>>>>>> 01de0e3b
 
     ui->verticalLayout_2->setSpacing(10);
     ui->verticalLayout_3->setSpacing(10);
 
     /** Create the shadow effects on the frames */
-<<<<<<< HEAD
-    QGraphicsDropShadowEffect *bodyShadow = new QGraphicsDropShadowEffect;
-    bodyShadow->setBlurRadius(9.0);
-    bodyShadow->setColor(QColor(0, 0, 0, 46));
-    bodyShadow->setOffset(4.0);
-
-    QGraphicsDropShadowEffect *bodyShadow2 = new QGraphicsDropShadowEffect;
-    bodyShadow2->setBlurRadius(9.0);
-    bodyShadow2->setColor(QColor(0, 0, 0, 46));
-    bodyShadow2->setOffset(4.0);
-
-    QGraphicsDropShadowEffect *bodyShadow3 = new QGraphicsDropShadowEffect;
-    bodyShadow3->setBlurRadius(9.0);
-    bodyShadow3->setColor(QColor(0, 0, 0, 46));
-    bodyShadow3->setOffset(4.0);
-
-    QFont mainLabelFont;
-    mainLabelFont.setFamily("Arial");
-    mainLabelFont.setLetterSpacing(QFont::SpacingType::AbsoluteSpacing, -0.6);
-    mainLabelFont.setPixelSize(18);
-
-    ui->assetFrame->setGraphicsEffect(bodyShadow);
-    ui->frame->setGraphicsEffect(bodyShadow2);
-    ui->frame_2->setGraphicsEffect(bodyShadow3);
-=======
     ui->assetFrame->setGraphicsEffect(GUIUtil::getShadowEffect());
     ui->frame->setGraphicsEffect(GUIUtil::getShadowEffect());
     ui->frame_2->setGraphicsEffect(GUIUtil::getShadowEffect());
->>>>>>> 01de0e3b
 
     /** Update the labels colors */
     ui->assetBalanceLabel->setStyleSheet(COLOR_LABEL_STRING);
@@ -386,15 +336,9 @@
     ui->recentTransactionsLabel->setStyleSheet(COLOR_LABEL_STRING);
 
     /** Update the labels font */
-<<<<<<< HEAD
-    ui->rvnBalancesLabel->setFont(mainLabelFont);
-    ui->assetBalanceLabel->setFont(mainLabelFont);
-    ui->recentTransactionsLabel->setFont(mainLabelFont);
-=======
     ui->rvnBalancesLabel->setFont(GUIUtil::getTopLabelFont());
     ui->assetBalanceLabel->setFont(GUIUtil::getTopLabelFont());
     ui->recentTransactionsLabel->setFont(GUIUtil::getTopLabelFont());
->>>>>>> 01de0e3b
 
     /** Create the search bar for assets */
     ui->assetSearch->setAttribute(Qt::WA_MacShowFocusRect, 0);
@@ -428,8 +372,6 @@
     ui->assetInfoPossibleValue->setStyleSheet("background-color: transparent");
     ui->assetInfoBlocksLeftValue->setStyleSheet("background-color: transparent");
 
-<<<<<<< HEAD
-=======
     /** Setup the RVN Balance Colors for darkmode */
     QString labelColor = QString(".QLabel { color: %1 }").arg(platformStyle->TextColor().name());
     ui->labelBalance->setStyleSheet(labelColor);
@@ -441,7 +383,6 @@
     ui->labelWatchImmature->setStyleSheet(labelColor);
     ui->labelWatchTotal->setStyleSheet(labelColor);
 
->>>>>>> 01de0e3b
     // Trigger the call to show the assets table if assets are active
     showAssets();
 }
