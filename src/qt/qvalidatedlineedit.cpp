--- conflicted
+++ resolved
@@ -26,14 +26,10 @@
 
     if(_valid)
     {
-<<<<<<< HEAD
-        setStyleSheet(STYLE_VALID);
-=======
         if (darkModeEnabled)
             setStyleSheet("");
         else
             setStyleSheet(STYLE_VALID);
->>>>>>> 01de0e3b
     }
     else
     {
