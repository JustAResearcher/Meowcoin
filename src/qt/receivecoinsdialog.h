// Copyright (c) 2011-2016 The Bitcoin Core developers
// Copyright (c) 2017 The Raven Core developers
// Distributed under the MIT software license, see the accompanying
// file COPYING or http://www.opensource.org/licenses/mit-license.php.

#ifndef RAVEN_QT_RECEIVECOINSDIALOG_H
#define RAVEN_QT_RECEIVECOINSDIALOG_H

#include "guiutil.h"

#include <QDialog>
#include <QHeaderView>
#include <QItemSelection>
#include <QKeyEvent>
#include <QMenu>
#include <QPoint>
#include <QVariant>

class PlatformStyle;
class WalletModel;

namespace Ui {
    class ReceiveCoinsDialog;
}

QT_BEGIN_NAMESPACE
class QModelIndex;
QT_END_NAMESPACE

/** Dialog for requesting payment of ravens */
class ReceiveCoinsDialog : public QDialog
{
    Q_OBJECT

public:
    enum ColumnWidths {
        DATE_COLUMN_WIDTH = 130,
        LABEL_COLUMN_WIDTH = 120,
        AMOUNT_MINIMUM_COLUMN_WIDTH = 180,
        MINIMUM_COLUMN_WIDTH = 130
    };

    explicit ReceiveCoinsDialog(const PlatformStyle *platformStyle, QWidget *parent = 0);
    ~ReceiveCoinsDialog();

    void setModel(WalletModel *model);
<<<<<<< HEAD
    void setupRequestFrame();
    void setupHistoryFrame();
=======
    void setupRequestFrame(const PlatformStyle *platformStyle);
    void setupHistoryFrame(const PlatformStyle *platformStyle);
>>>>>>> 01de0e3b

public Q_SLOTS:
    void clear();
    void reject();
    void accept();

protected:
    virtual void keyPressEvent(QKeyEvent *event);

private:
    Ui::ReceiveCoinsDialog *ui;
    GUIUtil::TableViewLastColumnResizingFixer *columnResizingFixer;
    WalletModel *model;
    QMenu *contextMenu;
    const PlatformStyle *platformStyle;

    QModelIndex selectedRow();
    void copyColumnToClipboard(int column);
    virtual void resizeEvent(QResizeEvent *event);

private Q_SLOTS:
    void on_receiveButton_clicked();
    void on_showRequestButton_clicked();
    void on_removeRequestButton_clicked();
    void on_recentRequestsView_doubleClicked(const QModelIndex &index);
    void recentRequestsView_selectionChanged(const QItemSelection &selected, const QItemSelection &deselected);
    void updateDisplayUnit();
    void showMenu(const QPoint &point);
    void copyURI();
    void copyLabel();
    void copyMessage();
    void copyAmount();
};

#endif // RAVEN_QT_RECEIVECOINSDIALOG_H<|MERGE_RESOLUTION|>--- conflicted
+++ resolved
@@ -44,13 +44,8 @@
     ~ReceiveCoinsDialog();
 
     void setModel(WalletModel *model);
-<<<<<<< HEAD
-    void setupRequestFrame();
-    void setupHistoryFrame();
-=======
     void setupRequestFrame(const PlatformStyle *platformStyle);
     void setupHistoryFrame(const PlatformStyle *platformStyle);
->>>>>>> 01de0e3b
 
 public Q_SLOTS:
     void clear();
