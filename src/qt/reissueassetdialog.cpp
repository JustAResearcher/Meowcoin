// Copyright (c) 2011-2016 The Bitcoin Core developers
// Copyright (c) 2017 The Raven Core developers
// Distributed under the MIT software license, see the accompanying
// file COPYING or http://www.opensource.org/licenses/mit-license.php.


#include "reissueassetdialog.h"
#include "ui_reissueassetdialog.h"
#include "platformstyle.h"
#include "walletmodel.h"
#include "addresstablemodel.h"
#include "core_io.h"
#include "univalue.h"
#include "assets/assettypes.h"
#include "ravenunits.h"
#include "optionsmodel.h"
#include "sendcoinsdialog.h"
#include "coincontroldialog.h"
#include "guiutil.h"
#include "clientmodel.h"
#include "guiconstants.h"

#include <validation.h>
#include <script/standard.h>
#include <wallet/wallet.h>
#include <policy/policy.h>
#include <base58.h>

#include "wallet/coincontrol.h"
#include "policy/fees.h"
#include "wallet/fees.h"

#include <QGraphicsDropShadowEffect>
#include <QModelIndex>
#include <QDebug>
#include <QMessageBox>
#include <QClipboard>
#include <QSettings>
#include <QStringListModel>
#include <QSortFilterProxyModel>
#include <QCompleter>


ReissueAssetDialog::ReissueAssetDialog(const PlatformStyle *_platformStyle, QWidget *parent) :
        QDialog(parent),
        ui(new Ui::ReissueAssetDialog),
        platformStyle(_platformStyle)
{
    ui->setupUi(this);
    setWindowTitle("Reissue Assets");
    connect(ui->comboBox, SIGNAL(activated(int)), this, SLOT(onAssetSelected(int)));
    connect(ui->quantitySpinBox, SIGNAL(valueChanged(double)), this, SLOT(onQuantityChanged(double)));
    connect(ui->ipfsBox, SIGNAL(clicked()), this, SLOT(onIPFSStateChanged()));
    connect(ui->ipfsText, SIGNAL(textChanged(QString)), this, SLOT(onIPFSHashChanged(QString)));
    connect(ui->addressText, SIGNAL(textChanged(QString)), this, SLOT(onAddressNameChanged(QString)));
    connect(ui->reissueAssetButton, SIGNAL(clicked()), this, SLOT(onReissueAssetClicked()));
    connect(ui->reissuableBox, SIGNAL(clicked()), this, SLOT(onReissueBoxChanged()));
    connect(ui->unitSpinBox, SIGNAL(valueChanged(int)), this, SLOT(onUnitChanged(int)));
    connect(ui->clearButton, SIGNAL(clicked()), this, SLOT(onClearButtonClicked()));
    this->asset = new CNewAsset();
    asset->SetNull();

    GUIUtil::setupAddressWidget(ui->lineEditCoinControlChange, this);

    // Coin Control
    connect(ui->pushButtonCoinControl, SIGNAL(clicked()), this, SLOT(coinControlButtonClicked()));
    connect(ui->checkBoxCoinControlChange, SIGNAL(stateChanged(int)), this, SLOT(coinControlChangeChecked(int)));
    connect(ui->lineEditCoinControlChange, SIGNAL(textEdited(const QString &)), this, SLOT(coinControlChangeEdited(const QString &)));

    // Coin Control: clipboard actions
    QAction *clipboardQuantityAction = new QAction(tr("Copy quantity"), this);
    QAction *clipboardAmountAction = new QAction(tr("Copy amount"), this);
    QAction *clipboardFeeAction = new QAction(tr("Copy fee"), this);
    QAction *clipboardAfterFeeAction = new QAction(tr("Copy after fee"), this);
    QAction *clipboardBytesAction = new QAction(tr("Copy bytes"), this);
    QAction *clipboardLowOutputAction = new QAction(tr("Copy dust"), this);
    QAction *clipboardChangeAction = new QAction(tr("Copy change"), this);
    connect(clipboardQuantityAction, SIGNAL(triggered()), this, SLOT(coinControlClipboardQuantity()));
    connect(clipboardAmountAction, SIGNAL(triggered()), this, SLOT(coinControlClipboardAmount()));
    connect(clipboardFeeAction, SIGNAL(triggered()), this, SLOT(coinControlClipboardFee()));
    connect(clipboardAfterFeeAction, SIGNAL(triggered()), this, SLOT(coinControlClipboardAfterFee()));
    connect(clipboardBytesAction, SIGNAL(triggered()), this, SLOT(coinControlClipboardBytes()));
    connect(clipboardLowOutputAction, SIGNAL(triggered()), this, SLOT(coinControlClipboardLowOutput()));
    connect(clipboardChangeAction, SIGNAL(triggered()), this, SLOT(coinControlClipboardChange()));
    ui->labelCoinControlQuantity->addAction(clipboardQuantityAction);
    ui->labelCoinControlAmount->addAction(clipboardAmountAction);
    ui->labelCoinControlFee->addAction(clipboardFeeAction);
    ui->labelCoinControlAfterFee->addAction(clipboardAfterFeeAction);
    ui->labelCoinControlBytes->addAction(clipboardBytesAction);
    ui->labelCoinControlLowOutput->addAction(clipboardLowOutputAction);
    ui->labelCoinControlChange->addAction(clipboardChangeAction);

    // init transaction fee section
    QSettings settings;
    if (!settings.contains("fFeeSectionMinimized"))
        settings.setValue("fFeeSectionMinimized", true);
    if (!settings.contains("nFeeRadio") && settings.contains("nTransactionFee") && settings.value("nTransactionFee").toLongLong() > 0) // compatibility
        settings.setValue("nFeeRadio", 1); // custom
    if (!settings.contains("nFeeRadio"))
        settings.setValue("nFeeRadio", 0); // recommended
    if (!settings.contains("nSmartFeeSliderPosition"))
        settings.setValue("nSmartFeeSliderPosition", 0);
    if (!settings.contains("nTransactionFee"))
        settings.setValue("nTransactionFee", (qint64)DEFAULT_TRANSACTION_FEE);
    if (!settings.contains("fPayOnlyMinFee"))
        settings.setValue("fPayOnlyMinFee", false);
    ui->groupFee->setId(ui->radioSmartFee, 0);
    ui->groupFee->setId(ui->radioCustomFee, 1);
    ui->groupFee->button((int)std::max(0, std::min(1, settings.value("nFeeRadio").toInt())))->setChecked(true);
    ui->customFee->setValue(settings.value("nTransactionFee").toLongLong());
    ui->checkBoxMinimumFee->setChecked(settings.value("fPayOnlyMinFee").toBool());
    minimizeFeeSection(settings.value("fFeeSectionMinimized").toBool());

    formatGreen = "%1%2 <font color=green><b>%3</b></font>";
    formatBlack = "%1%2 <font color=black><b>%3</b></font>";
    if (darkModeEnabled)
        formatBlack = "%1%2 <font color=white><b>%3</b></font>";

    setupCoinControlFrame(platformStyle);
    setupAssetDataView(platformStyle);
    setupFeeControl(platformStyle);

    /** Setup the asset list combobox */
    stringModel = new QStringListModel;

    proxy = new QSortFilterProxyModel;
    proxy->setSourceModel(stringModel);
    proxy->setFilterCaseSensitivity(Qt::CaseInsensitive);

    ui->comboBox->setModel(proxy);
    ui->comboBox->setEditable(true);
    ui->comboBox->lineEdit()->setPlaceholderText("Select an asset");

    completer = new QCompleter(proxy,this);
    completer->setCompletionMode(QCompleter::PopupCompletion);
    completer->setCaseSensitivity(Qt::CaseInsensitive);
    ui->comboBox->setCompleter(completer);

    setupCoinControlFrame();
    setupAssetDataView();
    setupFeeControl();
    adjustSize();
}

void ReissueAssetDialog::setClientModel(ClientModel *_clientModel)
{
    this->clientModel = _clientModel;

    if (_clientModel) {
        connect(_clientModel, SIGNAL(numBlocksChanged(int,QDateTime,double,bool)), this, SLOT(updateSmartFeeLabel()));
    }
}

void ReissueAssetDialog::setModel(WalletModel *_model)
{
    this->model = _model;

    if(_model && _model->getOptionsModel())
    {
        setBalance(_model->getBalance(), _model->getUnconfirmedBalance(), _model->getImmatureBalance(),
                   _model->getWatchBalance(), _model->getWatchUnconfirmedBalance(), _model->getWatchImmatureBalance());
        connect(_model, SIGNAL(balanceChanged(CAmount,CAmount,CAmount,CAmount,CAmount,CAmount)), this, SLOT(setBalance(CAmount,CAmount,CAmount,CAmount,CAmount,CAmount)));
        connect(_model->getOptionsModel(), SIGNAL(displayUnitChanged(int)), this, SLOT(updateDisplayUnit()));
        updateDisplayUnit();

        // Coin Control
        connect(_model->getOptionsModel(), SIGNAL(displayUnitChanged(int)), this, SLOT(coinControlUpdateLabels()));
        connect(_model->getOptionsModel(), SIGNAL(coinControlFeaturesChanged(bool)), this, SLOT(coinControlFeatureChanged(bool)));
        bool fCoinControlEnabled = _model->getOptionsModel()->getCoinControlFeatures();
        ui->frameCoinControl->setVisible(fCoinControlEnabled);
        ui->addressText->setVisible(fCoinControlEnabled);
        ui->addressLabel->setVisible(fCoinControlEnabled);
        coinControlUpdateLabels();

        // Custom Fee Control
        ui->frameFee->setVisible(_model->getOptionsModel()->getCustomFeeFeatures());
        connect(_model->getOptionsModel(), SIGNAL(customFeeFeaturesChanged(bool)), this, SLOT(feeControlFeatureChanged(bool)));

        // fee section
        for (const int &n : confTargets) {
            ui->confTargetSelector->addItem(tr("%1 (%2 blocks)").arg(GUIUtil::formatNiceTimeOffset(n*Params().GetConsensus().nPowTargetSpacing)).arg(n));
        }
        connect(ui->confTargetSelector, SIGNAL(currentIndexChanged(int)), this, SLOT(updateSmartFeeLabel()));
        connect(ui->confTargetSelector, SIGNAL(currentIndexChanged(int)), this, SLOT(coinControlUpdateLabels()));
        connect(ui->groupFee, SIGNAL(buttonClicked(int)), this, SLOT(updateFeeSectionControls()));
        connect(ui->groupFee, SIGNAL(buttonClicked(int)), this, SLOT(coinControlUpdateLabels()));
        connect(ui->customFee, SIGNAL(valueChanged()), this, SLOT(coinControlUpdateLabels()));
        connect(ui->checkBoxMinimumFee, SIGNAL(stateChanged(int)), this, SLOT(setMinimumFee()));
        connect(ui->checkBoxMinimumFee, SIGNAL(stateChanged(int)), this, SLOT(updateFeeSectionControls()));
        connect(ui->checkBoxMinimumFee, SIGNAL(stateChanged(int)), this, SLOT(coinControlUpdateLabels()));
//        connect(ui->optInRBF, SIGNAL(stateChanged(int)), this, SLOT(updateSmartFeeLabel()));
//        connect(ui->optInRBF, SIGNAL(stateChanged(int)), this, SLOT(coinControlUpdateLabels()));
        ui->customFee->setSingleStep(GetRequiredFee(1000));
        updateFeeSectionControls();
        updateMinFeeLabel();
        updateSmartFeeLabel();

        // set default rbf checkbox state
//        ui->optInRBF->setCheckState(model->getDefaultWalletRbf() ? Qt::Checked : Qt::Unchecked);
        ui->optInRBF->hide();

        // set the smartfee-sliders default value (wallets default conf.target or last stored value)
        QSettings settings;
        if (settings.value("nSmartFeeSliderPosition").toInt() != 0) {
            // migrate nSmartFeeSliderPosition to nConfTarget
            // nConfTarget is available since 0.15 (replaced nSmartFeeSliderPosition)
            int nConfirmTarget = 25 - settings.value("nSmartFeeSliderPosition").toInt(); // 25 == old slider range
            settings.setValue("nConfTarget", nConfirmTarget);
            settings.remove("nSmartFeeSliderPosition");
        }
        if (settings.value("nConfTarget").toInt() == 0)
            ui->confTargetSelector->setCurrentIndex(getIndexForConfTarget(model->getDefaultConfirmTarget()));
        else
            ui->confTargetSelector->setCurrentIndex(getIndexForConfTarget(settings.value("nConfTarget").toInt()));

        // Setup the default values
        setUpValues();

        adjustSize();
    }
}

ReissueAssetDialog::~ReissueAssetDialog()
{
    delete ui;
    delete asset;
}

/** Helper Methods */
void ReissueAssetDialog::setUpValues()
{
    if (!model)
        return;

    ui->reissuableBox->setCheckState(Qt::CheckState::Checked);
    ui->ipfsText->hide();
    hideMessage();

    ui->unitExampleLabel->setStyleSheet("font-weight: bold");

    updateAssetsList();

    // Set style for current asset data
    ui->currentAssetData->viewport()->setAutoFillBackground(false);
    ui->currentAssetData->setFrameStyle(QFrame::NoFrame);

    // Set style for update asset data
    ui->updatedAssetData->viewport()->setAutoFillBackground(false);
    ui->updatedAssetData->setFrameStyle(QFrame::NoFrame);

    setDisplayedDataToNone();

    // Hide the reissue Warning Label
    ui->reissueWarningLabel->hide();

    disableAll();
}

<<<<<<< HEAD
void ReissueAssetDialog::setupCoinControlFrame()
{
    /** Update the assetcontrol frame */
    ui->frameCoinControl->setStyleSheet(".QFrame {background-color: white; padding-top: 10px; padding-right: 5px; border: none;}");
=======
void ReissueAssetDialog::setupCoinControlFrame(const PlatformStyle *platformStyle)
{
    /** Update the assetcontrol frame */
    ui->frameCoinControl->setStyleSheet(QString(".QFrame {background-color: %1; padding-top: 10px; padding-right: 5px; border: none;}").arg(platformStyle->WidgetBackGroundColor().name()));
>>>>>>> 01de0e3b
    ui->widgetCoinControl->setStyleSheet(".QWidget {background-color: transparent;}");
    /** Create the shadow effects on the frames */

    ui->frameCoinControl->setGraphicsEffect(GUIUtil::getShadowEffect());

    ui->labelCoinControlFeatures->setStyleSheet(COLOR_LABEL_STRING);
    ui->labelCoinControlFeatures->setFont(GUIUtil::getTopLabelFont());

    ui->labelCoinControlQuantityText->setStyleSheet(COLOR_LABEL_STRING);
    ui->labelCoinControlQuantityText->setFont(GUIUtil::getSubLabelFont());

    ui->labelCoinControlAmountText->setStyleSheet(COLOR_LABEL_STRING);
    ui->labelCoinControlAmountText->setFont(GUIUtil::getSubLabelFont());

    ui->labelCoinControlFeeText->setStyleSheet(COLOR_LABEL_STRING);
    ui->labelCoinControlFeeText->setFont(GUIUtil::getSubLabelFont());

    ui->labelCoinControlAfterFeeText->setStyleSheet(COLOR_LABEL_STRING);
    ui->labelCoinControlAfterFeeText->setFont(GUIUtil::getSubLabelFont());

    ui->labelCoinControlBytesText->setStyleSheet(COLOR_LABEL_STRING);
    ui->labelCoinControlBytesText->setFont(GUIUtil::getSubLabelFont());

    ui->labelCoinControlLowOutputText->setStyleSheet(COLOR_LABEL_STRING);
    ui->labelCoinControlLowOutputText->setFont(GUIUtil::getSubLabelFont());

    ui->labelCoinControlChangeText->setStyleSheet(COLOR_LABEL_STRING);
    ui->labelCoinControlChangeText->setFont(GUIUtil::getSubLabelFont());

    // Align the other labels next to the input buttons to the text in the same height
    ui->labelCoinControlAutomaticallySelected->setStyleSheet(COLOR_LABEL_STRING);

    // Align the Custom change address checkbox
<<<<<<< HEAD
    ui->checkBoxCoinControlChange->setStyleSheet(COLOR_LABEL_STRING);

}

void ReissueAssetDialog::setupAssetDataView()
{
    /** Update the scrollview*/
    ui->frame->setStyleSheet(".QFrame {background-color: white; padding-top: 10px; padding-right: 5px; border: none;}");
=======
    ui->checkBoxCoinControlChange->setStyleSheet(QString(".QCheckBox{ %1; }").arg(COLOR_LABEL_STRING));

}

void ReissueAssetDialog::setupAssetDataView(const PlatformStyle *platformStyle)
{
    /** Update the scrollview*/
    ui->frame->setStyleSheet(QString(".QFrame {background-color: %1; padding-top: 10px; padding-right: 5px; border: none;}").arg(platformStyle->WidgetBackGroundColor().name()));
>>>>>>> 01de0e3b
    ui->frame->setGraphicsEffect(GUIUtil::getShadowEffect());

    ui->assetNameLabel->setStyleSheet(COLOR_LABEL_STRING);
    ui->assetNameLabel->setFont(GUIUtil::getSubLabelFont());

    ui->addressLabel->setStyleSheet(COLOR_LABEL_STRING);
    ui->addressLabel->setFont(GUIUtil::getSubLabelFont());

    ui->quantityLabel->setStyleSheet(COLOR_LABEL_STRING);
    ui->quantityLabel->setFont(GUIUtil::getSubLabelFont());

    ui->unitLabel->setStyleSheet(COLOR_LABEL_STRING);
    ui->unitLabel->setFont(GUIUtil::getSubLabelFont());

<<<<<<< HEAD
    ui->reissuableBox->setStyleSheet(COLOR_LABEL_STRING);

    ui->ipfsBox->setStyleSheet(COLOR_LABEL_STRING);

    ui->frame_3->setStyleSheet(".QFrame {background-color: white; padding-top: 10px; padding-right: 5px; border: none;}");
    ui->frame_3->setGraphicsEffect(GUIUtil::getShadowEffect());

    ui->frame_2->setStyleSheet(".QFrame {background-color: white; padding-top: 10px; padding-right: 5px; border: none;}");
=======
    ui->reissuableBox->setStyleSheet(QString(".QCheckBox{ %1; }").arg(COLOR_LABEL_STRING));

    ui->ipfsBox->setStyleSheet(QString(".QCheckBox{ %1; }").arg(COLOR_LABEL_STRING));

    ui->frame_3->setStyleSheet(QString(".QFrame {background-color: %1; padding-top: 10px; padding-right: 5px; border: none;}").arg(platformStyle->WidgetBackGroundColor().name()));
    ui->frame_3->setGraphicsEffect(GUIUtil::getShadowEffect());

    ui->frame_2->setStyleSheet(QString(".QFrame {background-color: %1; padding-top: 10px; padding-right: 5px; border: none;}").arg(platformStyle->WidgetBackGroundColor().name()));
>>>>>>> 01de0e3b
    ui->frame_2->setGraphicsEffect(GUIUtil::getShadowEffect());

    ui->currentDataLabel->setStyleSheet(COLOR_LABEL_STRING);
    ui->currentDataLabel->setFont(GUIUtil::getTopLabelFont());

    ui->reissueAssetDataLabel->setStyleSheet(COLOR_LABEL_STRING);
    ui->reissueAssetDataLabel->setFont(GUIUtil::getTopLabelFont());

}

<<<<<<< HEAD
void ReissueAssetDialog::setupFeeControl()
{
    /** Update the coincontrol frame */
    ui->frameFee->setStyleSheet(" .QFrame {background-color: white; padding-top: 10px; padding-right: 5px; border: none;}");
=======
void ReissueAssetDialog::setupFeeControl(const PlatformStyle *platformStyle)
{
    /** Update the coincontrol frame */
    ui->frameFee->setStyleSheet(QString(".QFrame {background-color: %1; padding-top: 10px; padding-right: 5px; border: none;}").arg(platformStyle->WidgetBackGroundColor().name()));
>>>>>>> 01de0e3b
    /** Create the shadow effects on the frames */

    ui->frameFee->setGraphicsEffect(GUIUtil::getShadowEffect());

    ui->labelFeeHeadline->setStyleSheet(COLOR_LABEL_STRING);
    ui->labelFeeHeadline->setFont(GUIUtil::getSubLabelFont());

    ui->labelSmartFee3->setStyleSheet(COLOR_LABEL_STRING);
<<<<<<< HEAD
    ui->labelCustomPerKilobyte->setStyleSheet(COLOR_LABEL_STRING);
    ui->radioSmartFee->setStyleSheet(COLOR_LABEL_STRING);
    ui->radioCustomFee->setStyleSheet(COLOR_LABEL_STRING);
    ui->checkBoxMinimumFee->setStyleSheet(COLOR_LABEL_STRING);
=======
    ui->labelCustomPerKilobyte->setStyleSheet(QString(".QLabel{ %1; }").arg(COLOR_LABEL_STRING));
    ui->radioSmartFee->setStyleSheet(COLOR_LABEL_STRING);
    ui->radioCustomFee->setStyleSheet(COLOR_LABEL_STRING);
    ui->checkBoxMinimumFee->setStyleSheet(QString(".QCheckBox{ %1; }").arg(COLOR_LABEL_STRING));
>>>>>>> 01de0e3b

}

void ReissueAssetDialog::setBalance(const CAmount& balance, const CAmount& unconfirmedBalance, const CAmount& immatureBalance,
                                   const CAmount& watchBalance, const CAmount& watchUnconfirmedBalance, const CAmount& watchImmatureBalance)
{
    Q_UNUSED(unconfirmedBalance);
    Q_UNUSED(immatureBalance);
    Q_UNUSED(watchBalance);
    Q_UNUSED(watchUnconfirmedBalance);
    Q_UNUSED(watchImmatureBalance);

    if(model && model->getOptionsModel())
    {
        ui->labelBalance->setText(RavenUnits::formatWithUnit(model->getOptionsModel()->getDisplayUnit(), balance));
    }
}

void ReissueAssetDialog::updateDisplayUnit()
{
    setBalance(model->getBalance(), 0, 0, 0, 0, 0);
    ui->customFee->setDisplayUnit(model->getOptionsModel()->getDisplayUnit());
    updateMinFeeLabel();
    updateSmartFeeLabel();
}

void ReissueAssetDialog::toggleIPFSText()
{
    if (ui->ipfsBox->isChecked()) {
        ui->ipfsText->show();
    } else {
        ui->ipfsText->hide();
        ui->ipfsText->clear();
    }

    buildUpdatedData();
    CheckFormState();
}

void ReissueAssetDialog::showMessage(QString string)
{
    ui->messageLabel->setStyleSheet("color: red");
    ui->messageLabel->setText(string);
    ui->messageLabel->show();
}

void ReissueAssetDialog::showValidMessage(QString string)
{
    ui->messageLabel->setStyleSheet("color: green");
    ui->messageLabel->setText(string);
    ui->messageLabel->show();
}

void ReissueAssetDialog::hideMessage()
{
    ui->messageLabel->hide();
}

void ReissueAssetDialog::disableReissueButton()
{
    ui->reissueAssetButton->setDisabled(true);
}

void ReissueAssetDialog::enableReissueButton()
{
    ui->reissueAssetButton->setDisabled(false);
}

void ReissueAssetDialog::CheckFormState()
{
    disableReissueButton(); // Disable the button by default

    // If asset is null
    if (asset->strName == "") {
        showMessage(tr("Asset data couldn't be found"));
        return;
    }

    // If the quantity is to large
    if (asset->nAmount + ui->quantitySpinBox->value() * COIN > MAX_MONEY) {
        showMessage(tr("Quantity is to large. Max is 21,000,000,000"));
        return;
    }

    // Check the destination address
    const CTxDestination dest = DecodeDestination(ui->addressText->text().toStdString());
    if (!ui->addressText->text().isEmpty()) {
        if (!IsValidDestination(dest)) {
            showMessage(tr("Invalid Raven Destination Address"));
            return;
        }
    }

    if (ui->ipfsBox->isChecked())
        if (!checkIPFSHash(ui->ipfsText->text()))
            return;

    // Keep the button disabled if no changes have been made
    if ((!ui->ipfsBox->isChecked() || (ui->ipfsBox->isChecked() && ui->ipfsText->text().isEmpty())) && ui->reissuableBox->isChecked() && ui->quantitySpinBox->value() == 0 && ui->unitSpinBox->value() == asset->units) {
        hideMessage();
        return;
    }

    enableReissueButton();
    hideMessage();
}

void ReissueAssetDialog::disableAll()
{
    ui->quantitySpinBox->setDisabled(true);
    ui->addressText->setDisabled(true);
    ui->reissuableBox->setDisabled(true);
    ui->ipfsBox->setDisabled(true);
    ui->reissueAssetButton->setDisabled(true);
    ui->unitSpinBox->setDisabled(true);

    asset->SetNull();
}

void ReissueAssetDialog::enableDataEntry()
{
    ui->quantitySpinBox->setDisabled(false);
    ui->addressText->setDisabled(false);
    ui->reissuableBox->setDisabled(false);
    ui->ipfsBox->setDisabled(false);
    ui->unitSpinBox->setDisabled(false);
}

void ReissueAssetDialog::buildUpdatedData()
{
    // Get the display value for the asset quantity
    auto value = ValueFromAmount(asset->nAmount, asset->units);

    double newValue = value.get_real() + ui->quantitySpinBox->value();

    std::stringstream ss;
    ss.precision(asset->units);
    ss << std::fixed << newValue;

    QString reissuable = ui->reissuableBox->isChecked() ? tr("Yes") : tr("No");
    QString name = formatBlack.arg(tr("Name"), ":", QString::fromStdString(asset->strName)) + "\n";

    QString quantity;
    if (ui->quantitySpinBox->value() > 0)
        quantity = formatGreen.arg(tr("Total Quantity"), ":", QString::fromStdString(ss.str())) + "\n";
    else
        quantity = formatBlack.arg(tr("Total Quantity"), ":", QString::fromStdString(ss.str())) + "\n";

    QString units;
    if (ui->unitSpinBox->value() != asset->units)
        units = formatGreen.arg(tr("Units"), ":", QString::number(ui->unitSpinBox->value())) + "\n";
    else
        units = formatBlack.arg(tr("Units"), ":", QString::number(ui->unitSpinBox->value())) + "\n";

    QString reissue;
    if (ui->reissuableBox->isChecked())
        reissue = formatBlack.arg(tr("Can Reisssue"), ":", reissuable) + "\n";
    else
        reissue = formatGreen.arg(tr("Can Reisssue"), ":", reissuable) + "\n";

    QString ipfs;
    if (asset->nHasIPFS && (!ui->ipfsBox->isChecked() || (ui->ipfsBox->isChecked() && ui->ipfsText->text().isEmpty())))
        ipfs = formatBlack.arg(tr("IPFS Hash"), ":", QString::fromStdString(EncodeIPFS(asset->strIPFSHash))) + "\n";
    else if (ui->ipfsBox->isChecked() && !ui->ipfsText->text().isEmpty()) {
        ipfs = formatGreen.arg(tr("IPFS Hash"), ":", ui->ipfsText->text()) + "\n";
    }

    ui->updatedAssetData->clear();
    ui->updatedAssetData->append(name);
    ui->updatedAssetData->append(quantity);
    ui->updatedAssetData->append(units);
    ui->updatedAssetData->append(reissue);
    ui->updatedAssetData->append(ipfs);
    ui->updatedAssetData->show();
    ui->updatedAssetData->setFixedHeight(ui->updatedAssetData->document()->size().height());
}

void ReissueAssetDialog::setDisplayedDataToNone()
{
    ui->currentAssetData->clear();
    ui->updatedAssetData->clear();
    ui->currentAssetData->setText(tr("Please select a asset from the menu to display the assets current settings"));
    ui->updatedAssetData->setText(tr("Please select a asset from the menu to display the assets updated settings"));
}

/** SLOTS */
void ReissueAssetDialog::onAssetSelected(int index)
{
    // Only display asset information when as asset is clicked. The first index is a PlaceHolder
    if (index > 0) {
        enableDataEntry();
        ui->currentAssetData->show();
        QString qstr_name = ui->comboBox->currentText();

        LOCK(cs_main);
        // Get the asset data
        if (!passets->GetAssetMetaDataIfExists(qstr_name.toStdString(), *asset)) {
            CheckFormState();
            disableAll();
            asset->SetNull();
            ui->currentAssetData->hide();
            ui->currentAssetData->clear();
            return;
        }

        // Get the display value for the asset quantity
        auto value = ValueFromAmount(asset->nAmount, asset->units);
        std::stringstream ss;
        ss.precision(asset->units);
        ss << std::fixed << value.get_real();

        ui->unitSpinBox->setValue(asset->units);
        ui->unitSpinBox->setMinimum(asset->units);

        ui->quantitySpinBox->setMaximum(21000000000 - value.get_real());

        ui->currentAssetData->clear();
        // Create the QString to display to the user
        QString name = formatBlack.arg(tr("Name"), ":", QString::fromStdString(asset->strName)) + "\n";
        QString quantity = formatBlack.arg(tr("Current Quantity"), ":", QString::fromStdString(ss.str())) + "\n";
        QString units = formatBlack.arg(tr("Current Units"), ":", QString::number(ui->unitSpinBox->value()));
        QString reissue = formatBlack.arg(tr("Can Reissue"), ":", tr("Yes")) + "\n";
        QString ipfs;
        if (asset->nHasIPFS)
            ipfs = formatBlack.arg(tr("IPFS Hash"), ":", QString::fromStdString(EncodeIPFS(asset->strIPFSHash))) + "\n";

        ui->currentAssetData->append(name);
        ui->currentAssetData->append(quantity);
        ui->currentAssetData->append(units);
        ui->currentAssetData->append(reissue);
        ui->currentAssetData->append(ipfs);
        ui->currentAssetData->setFixedHeight(ui->currentAssetData->document()->size().height());

        buildUpdatedData();

        CheckFormState();
    } else {
        disableAll();
        asset->SetNull();
        setDisplayedDataToNone();
    }
}

void ReissueAssetDialog::onQuantityChanged(double qty)
{
    buildUpdatedData();
    CheckFormState();
}

void ReissueAssetDialog::onIPFSStateChanged()
{
    toggleIPFSText();
}

bool ReissueAssetDialog::checkIPFSHash(QString hash)
{
    if (!hash.isEmpty()) {
        std::string error;
        if (!CheckEncodedIPFS(hash.toStdString(), error)) {
            ui->ipfsText->setStyleSheet("border: 2px solid red");
            showMessage("IPFS Hash must start with 'Qm'");
            disableReissueButton();
            return false;
        } else if (hash.size() != 46) {
            ui->ipfsText->setStyleSheet("border: 2px solid red");
            showMessage("IPFS Hash must have size of 46 characters");
            disableReissueButton();
            return false;
        } else if (DecodeIPFS(ui->ipfsText->text().toStdString()).empty()) {
            showMessage("IPFS hash is not valid. Please use a valid IPFS hash");
            disableReissueButton();
            return false;
        }
    }

    // No problems where found with the hash, reset the border, and hide the messages.
    hideMessage();
    ui->ipfsText->setStyleSheet("");

    return true;
}

void ReissueAssetDialog::onIPFSHashChanged(QString hash)
{

    if (checkIPFSHash(hash))
        CheckFormState();

    buildUpdatedData();
}

void ReissueAssetDialog::onAddressNameChanged(QString address)
{
    const CTxDestination dest = DecodeDestination(address.toStdString());

    if (address.isEmpty()) // Nothing entered
    {
        hideMessage();
        ui->addressText->setStyleSheet("");
        CheckFormState();
    }
    else if (!IsValidDestination(dest)) // Invalid address
    {
        ui->addressText->setStyleSheet("border: 1px solid red");
        CheckFormState();
    }
    else // Valid address
    {
        hideMessage();
        ui->addressText->setStyleSheet("");
        CheckFormState();
    }
}

void ReissueAssetDialog::onReissueAssetClicked()
{
    if (!model || !asset) {
        return;
    }

    WalletModel::UnlockContext ctx(model->requestUnlock());
    if(!ctx.isValid())
    {
        // Unlock wallet was cancelled
        return;
    }

    QString address;
    if (ui->addressText->text().isEmpty()) {
        address = model->getAddressTableModel()->addRow(AddressTableModel::Receive, "", "");
    } else {
        address = ui->addressText->text();
    }

    QString name = ui->comboBox->currentText();
    CAmount quantity = ui->quantitySpinBox->value() * COIN;
    bool reissuable = ui->reissuableBox->isChecked();
    bool hasIPFS = ui->ipfsBox->isChecked() && !ui->ipfsText->text().isEmpty();

    int unit = ui->unitSpinBox->value();
    if (unit == asset->units)
        unit = -1;

    // Always use a CCoinControl instance, use the CoinControlDialog instance if CoinControl has been enabled
    CCoinControl ctrl;
    if (model->getOptionsModel()->getCoinControlFeatures())
        ctrl = *CoinControlDialog::coinControl;

    updateCoinControlState(ctrl);

    std::string ipfsDecoded = "";
    if (hasIPFS)
        ipfsDecoded = DecodeIPFS(ui->ipfsText->text().toStdString());

    CReissueAsset reissueAsset(name.toStdString(), quantity, unit, reissuable ? 1 : 0, ipfsDecoded);

    CWalletTx tx;
    CReserveKey reservekey(model->getWallet());
    std::pair<int, std::string> error;
    CAmount nFeeRequired;

    // Create the transaction
    if (!CreateReissueAssetTransaction(model->getWallet(), ctrl, reissueAsset, address.toStdString(), error, tx, reservekey, nFeeRequired)) {
        showMessage("Invalid: " + QString::fromStdString(error.second));
        return;
    }

    // Format confirmation message
    QStringList formatted;

    // generate bold amount string
    QString amount = "<b>" + QString::fromStdString(ValueFromAmountString(GetReissueAssetBurnAmount(), 8)) + " RVN";
    amount.append("</b>");
    // generate monospace address string
    QString addressburn = "<span style='font-family: monospace;'>" + QString::fromStdString(Params().ReissueAssetBurnAddress());
    addressburn.append("</span>");

    QString recipientElement1;
    recipientElement1 = tr("%1 to %2").arg(amount, addressburn);
    formatted.append(recipientElement1);

    // generate the bold asset amount
    QString assetAmount = "<b>" + QString::fromStdString(ValueFromAmountString(reissueAsset.nAmount, 8)) + " " + QString::fromStdString(reissueAsset.strName);
    assetAmount.append("</b>");

    // generate the monospace address string
    QString assetAddress = "<span style='font-family: monospace;'>" + address;
    assetAddress.append("</span>");

    QString recipientElement2;
    recipientElement2 = tr("%1 to %2").arg(assetAmount, assetAddress);
    formatted.append(recipientElement2);

    QString questionString = tr("Are you sure you want to send?");
    questionString.append("<br /><br />%1");

    if(nFeeRequired > 0)
    {
        // append fee string if a fee is required
        questionString.append("<hr /><span style='color:#aa0000;'>");
        questionString.append(RavenUnits::formatHtmlWithUnit(model->getOptionsModel()->getDisplayUnit(), nFeeRequired));
        questionString.append("</span> ");
        questionString.append(tr("added as transaction fee"));

        // append transaction size
        questionString.append(" (" + QString::number((double)GetVirtualTransactionSize(tx) / 1000) + " kB)");
    }

    // add total amount in all subdivision units
    questionString.append("<hr />");
    CAmount totalAmount = GetReissueAssetBurnAmount() + nFeeRequired;
    QStringList alternativeUnits;
    for (RavenUnits::Unit u : RavenUnits::availableUnits())
    {
        if(u != model->getOptionsModel()->getDisplayUnit())
            alternativeUnits.append(RavenUnits::formatHtmlWithUnit(u, totalAmount));
    }
    questionString.append(tr("Total Amount %1")
                                  .arg(RavenUnits::formatHtmlWithUnit(model->getOptionsModel()->getDisplayUnit(), totalAmount)));
    questionString.append(QString("<span style='font-size:10pt;font-weight:normal;'><br />(=%2)</span>")
                                  .arg(alternativeUnits.join(" " + tr("or") + "<br />")));

    SendConfirmationDialog confirmationDialog(tr("Confirm reissue assets"),
                                              questionString.arg(formatted.join("<br />")), SEND_CONFIRM_DELAY, this);
    confirmationDialog.exec();
    QMessageBox::StandardButton retval = (QMessageBox::StandardButton)confirmationDialog.result();

    if(retval != QMessageBox::Yes)
    {
        return;
    }

    // Create the transaction and broadcast it
    std::string txid;
    if (!SendAssetTransaction(model->getWallet(), tx, reservekey, error, txid)) {
        showMessage("Invalid: " + QString::fromStdString(error.second));
    } else {
        QMessageBox msgBox;
        QPushButton *copyButton = msgBox.addButton(tr("Copy"), QMessageBox::ActionRole);
        copyButton->disconnect();
        connect(copyButton, &QPushButton::clicked, this, [=](){
            QClipboard *p_Clipboard = QApplication::clipboard();
            p_Clipboard->setText(QString::fromStdString(txid), QClipboard::Mode::Clipboard);

            QMessageBox copiedBox;
            copiedBox.setText(tr("Transaction ID Copied"));
            copiedBox.exec();
        });

        QPushButton *okayButton = msgBox.addButton(QMessageBox::Ok);
        msgBox.setText(tr("Asset transaction sent to network:"));
        msgBox.setInformativeText(QString::fromStdString(txid));
        msgBox.exec();

        if (msgBox.clickedButton() == okayButton) {
            clear();

            CoinControlDialog::coinControl->UnSelectAll();
            coinControlUpdateLabels();
        }
    }
}

void ReissueAssetDialog::onReissueBoxChanged()
{
    if (!ui->reissuableBox->isChecked()) {
        ui->reissueWarningLabel->setText("Warning: Once this asset is reissued with the reissuable flag set to false. It won't be able to be reissued in the future");
        ui->reissueWarningLabel->setStyleSheet("color: red");
        ui->reissueWarningLabel->show();
    } else {
        ui->reissueWarningLabel->hide();
    }

    buildUpdatedData();

    CheckFormState();
}

void ReissueAssetDialog::updateCoinControlState(CCoinControl& ctrl)
{
    if (ui->radioCustomFee->isChecked()) {
        ctrl.m_feerate = CFeeRate(ui->customFee->value());
    } else {
        ctrl.m_feerate.reset();
    }
    // Avoid using global defaults when sending money from the GUI
    // Either custom fee will be used or if not selected, the confirmation target from dropdown box
    ctrl.m_confirm_target = getConfTargetForIndex(ui->confTargetSelector->currentIndex());
//    ctrl.signalRbf = ui->optInRBF->isChecked();
}

void ReissueAssetDialog::updateSmartFeeLabel()
{
    if(!model || !model->getOptionsModel())
        return;
    CCoinControl coin_control;
    updateCoinControlState(coin_control);
    coin_control.m_feerate.reset(); // Explicitly use only fee estimation rate for smart fee labels
    FeeCalculation feeCalc;
    CFeeRate feeRate = CFeeRate(GetMinimumFee(1000, coin_control, ::mempool, ::feeEstimator, &feeCalc));

    ui->labelSmartFee->setText(RavenUnits::formatWithUnit(model->getOptionsModel()->getDisplayUnit(), feeRate.GetFeePerK()) + "/kB");

    if (feeCalc.reason == FeeReason::FALLBACK) {
        ui->labelSmartFee2->show(); // (Smart fee not initialized yet. This usually takes a few blocks...)
        ui->labelFeeEstimation->setText("");
        ui->fallbackFeeWarningLabel->setVisible(true);
        int lightness = ui->fallbackFeeWarningLabel->palette().color(QPalette::WindowText).lightness();
        QColor warning_colour(255 - (lightness / 5), 176 - (lightness / 3), 48 - (lightness / 14));
        ui->fallbackFeeWarningLabel->setStyleSheet("QLabel { color: " + warning_colour.name() + "; }");
        ui->fallbackFeeWarningLabel->setIndent(QFontMetrics(ui->fallbackFeeWarningLabel->font()).width("x"));
    }
    else
    {
        ui->labelSmartFee2->hide();
        ui->labelFeeEstimation->setText(tr("Estimated to begin confirmation within %n block(s).", "", feeCalc.returnedTarget));
        ui->fallbackFeeWarningLabel->setVisible(false);
    }

    updateFeeMinimizedLabel();
}

// Coin Control: copy label "Quantity" to clipboard
void ReissueAssetDialog::coinControlClipboardQuantity()
{
    GUIUtil::setClipboard(ui->labelCoinControlQuantity->text());
}

// Coin Control: copy label "Amount" to clipboard
void ReissueAssetDialog::coinControlClipboardAmount()
{
    GUIUtil::setClipboard(ui->labelCoinControlAmount->text().left(ui->labelCoinControlAmount->text().indexOf(" ")));
}

// Coin Control: copy label "Fee" to clipboard
void ReissueAssetDialog::coinControlClipboardFee()
{
    GUIUtil::setClipboard(ui->labelCoinControlFee->text().left(ui->labelCoinControlFee->text().indexOf(" ")).replace(ASYMP_UTF8, ""));
}

// Coin Control: copy label "After fee" to clipboard
void ReissueAssetDialog::coinControlClipboardAfterFee()
{
    GUIUtil::setClipboard(ui->labelCoinControlAfterFee->text().left(ui->labelCoinControlAfterFee->text().indexOf(" ")).replace(ASYMP_UTF8, ""));
}

// Coin Control: copy label "Bytes" to clipboard
void ReissueAssetDialog::coinControlClipboardBytes()
{
    GUIUtil::setClipboard(ui->labelCoinControlBytes->text().replace(ASYMP_UTF8, ""));
}

// Coin Control: copy label "Dust" to clipboard
void ReissueAssetDialog::coinControlClipboardLowOutput()
{
    GUIUtil::setClipboard(ui->labelCoinControlLowOutput->text());
}

// Coin Control: copy label "Change" to clipboard
void ReissueAssetDialog::coinControlClipboardChange()
{
    GUIUtil::setClipboard(ui->labelCoinControlChange->text().left(ui->labelCoinControlChange->text().indexOf(" ")).replace(ASYMP_UTF8, ""));
}

// Coin Control: settings menu - coin control enabled/disabled by user
void ReissueAssetDialog::coinControlFeatureChanged(bool checked)
{
    ui->frameCoinControl->setVisible(checked);
    ui->addressText->setVisible(checked);
    ui->addressLabel->setVisible(checked);

    if (!checked && model) // coin control features disabled
        CoinControlDialog::coinControl->SetNull();

    coinControlUpdateLabels();
}

// Coin Control: settings menu - coin control enabled/disabled by user
void ReissueAssetDialog::feeControlFeatureChanged(bool checked)
{
    ui->frameFee->setVisible(checked);
}

// Coin Control: button inputs -> show actual coin control dialog
void ReissueAssetDialog::coinControlButtonClicked()
{
    CoinControlDialog dlg(platformStyle);
    dlg.setModel(model);
    dlg.exec();
    coinControlUpdateLabels();
}

// Coin Control: checkbox custom change address
void ReissueAssetDialog::coinControlChangeChecked(int state)
{
    if (state == Qt::Unchecked)
    {
        CoinControlDialog::coinControl->destChange = CNoDestination();
        ui->labelCoinControlChangeLabel->clear();
    }
    else
        // use this to re-validate an already entered address
        coinControlChangeEdited(ui->lineEditCoinControlChange->text());

    ui->lineEditCoinControlChange->setEnabled((state == Qt::Checked));
}

// Coin Control: custom change address changed
void ReissueAssetDialog::coinControlChangeEdited(const QString& text)
{
    if (model && model->getAddressTableModel())
    {
        // Default to no change address until verified
        CoinControlDialog::coinControl->destChange = CNoDestination();
        ui->labelCoinControlChangeLabel->setStyleSheet("QLabel{color:red;}");

        const CTxDestination dest = DecodeDestination(text.toStdString());

        if (text.isEmpty()) // Nothing entered
        {
            ui->labelCoinControlChangeLabel->setText("");
        }
        else if (!IsValidDestination(dest)) // Invalid address
        {
            ui->labelCoinControlChangeLabel->setText(tr("Warning: Invalid Raven address"));
        }
        else // Valid address
        {
            if (!model->IsSpendable(dest)) {
                ui->labelCoinControlChangeLabel->setText(tr("Warning: Unknown change address"));

                // confirmation dialog
                QMessageBox::StandardButton btnRetVal = QMessageBox::question(this, tr("Confirm custom change address"), tr("The address you selected for change is not part of this wallet. Any or all funds in your wallet may be sent to this address. Are you sure?"),
                                                                              QMessageBox::Yes | QMessageBox::Cancel, QMessageBox::Cancel);

                if(btnRetVal == QMessageBox::Yes)
                    CoinControlDialog::coinControl->destChange = dest;
                else
                {
                    ui->lineEditCoinControlChange->setText("");
                    ui->labelCoinControlChangeLabel->setStyleSheet("QLabel{color:black;}");
                    ui->labelCoinControlChangeLabel->setText("");
                }
            }
            else // Known change address
            {
                ui->labelCoinControlChangeLabel->setStyleSheet("QLabel{color:black;}");

                // Query label
                QString associatedLabel = model->getAddressTableModel()->labelForAddress(text);
                if (!associatedLabel.isEmpty())
                    ui->labelCoinControlChangeLabel->setText(associatedLabel);
                else
                    ui->labelCoinControlChangeLabel->setText(tr("(no label)"));

                CoinControlDialog::coinControl->destChange = dest;
            }
        }
    }
}

// Coin Control: update labels
void ReissueAssetDialog::coinControlUpdateLabels()
{
    if (!model || !model->getOptionsModel())
        return;

    updateCoinControlState(*CoinControlDialog::coinControl);

    // set pay amounts
    CoinControlDialog::payAmounts.clear();
    CoinControlDialog::fSubtractFeeFromAmount = false;

    CoinControlDialog::payAmounts.append(GetBurnAmount(AssetType::REISSUE));

    if (CoinControlDialog::coinControl->HasSelected())
    {
        // actual coin control calculation
        CoinControlDialog::updateLabels(model, this);

        // show coin control stats
        ui->labelCoinControlAutomaticallySelected->hide();
        ui->widgetCoinControl->show();
    }
    else
    {
        // hide coin control stats
        ui->labelCoinControlAutomaticallySelected->show();
        ui->widgetCoinControl->hide();
        ui->labelCoinControlInsuffFunds->hide();
    }
}

void ReissueAssetDialog::minimizeFeeSection(bool fMinimize)
{
    ui->labelFeeMinimized->setVisible(fMinimize);
    ui->buttonChooseFee  ->setVisible(fMinimize);
    ui->buttonMinimizeFee->setVisible(!fMinimize);
    ui->frameFeeSelection->setVisible(!fMinimize);
    ui->horizontalLayoutSmartFee->setContentsMargins(0, (fMinimize ? 0 : 6), 0, 0);
    fFeeMinimized = fMinimize;
}

void ReissueAssetDialog::on_buttonChooseFee_clicked()
{
    minimizeFeeSection(false);
}

void ReissueAssetDialog::on_buttonMinimizeFee_clicked()
{
    updateFeeMinimizedLabel();
    minimizeFeeSection(true);
}

void ReissueAssetDialog::setMinimumFee()
{
    ui->customFee->setValue(GetRequiredFee(1000));
}

void ReissueAssetDialog::updateFeeSectionControls()
{
    ui->confTargetSelector      ->setEnabled(ui->radioSmartFee->isChecked());
    ui->labelSmartFee           ->setEnabled(ui->radioSmartFee->isChecked());
    ui->labelSmartFee2          ->setEnabled(ui->radioSmartFee->isChecked());
    ui->labelSmartFee3          ->setEnabled(ui->radioSmartFee->isChecked());
    ui->labelFeeEstimation      ->setEnabled(ui->radioSmartFee->isChecked());
    ui->checkBoxMinimumFee      ->setEnabled(ui->radioCustomFee->isChecked());
    ui->labelMinFeeWarning      ->setEnabled(ui->radioCustomFee->isChecked());
    ui->labelCustomPerKilobyte  ->setEnabled(ui->radioCustomFee->isChecked() && !ui->checkBoxMinimumFee->isChecked());
    ui->customFee               ->setEnabled(ui->radioCustomFee->isChecked() && !ui->checkBoxMinimumFee->isChecked());
}

void ReissueAssetDialog::updateFeeMinimizedLabel()
{
    if(!model || !model->getOptionsModel())
        return;

    if (ui->radioSmartFee->isChecked())
        ui->labelFeeMinimized->setText(ui->labelSmartFee->text());
    else {
        ui->labelFeeMinimized->setText(RavenUnits::formatWithUnit(model->getOptionsModel()->getDisplayUnit(), ui->customFee->value()) + "/kB");
    }
}

void ReissueAssetDialog::updateMinFeeLabel()
{
    if (model && model->getOptionsModel())
        ui->checkBoxMinimumFee->setText(tr("Pay only the required fee of %1").arg(
                RavenUnits::formatWithUnit(model->getOptionsModel()->getDisplayUnit(), GetRequiredFee(1000)) + "/kB")
        );
}

void ReissueAssetDialog::onUnitChanged(int value)
{
    QString text;
    text += "e.g. 1";
    // Add the period
    if (value > 0)
        text += ".";

    // Add the remaining zeros
    for (int i = 0; i < value; i++) {
        text += "0";
    }

    ui->unitExampleLabel->setText(text);

    buildUpdatedData();
    CheckFormState();

}

void ReissueAssetDialog::updateAssetsList()
{
<<<<<<< HEAD
    ui->comboBox->clear();

=======
>>>>>>> 01de0e3b
    LOCK(cs_main);
    std::vector<std::string> assets;
    GetAllAdministrativeAssets(model->getWallet(), assets, 0);

<<<<<<< HEAD
    ui->comboBox->addItem("Select an asset");
=======
    QStringList list;
    list << "";
>>>>>>> 01de0e3b

    // Load the assets that are reissuable
    for (auto item : assets) {
        std::string name = QString::fromStdString(item).split("!").first().toStdString();
        CNewAsset asset;
        if (passets->GetAssetMetaDataIfExists(name, asset)) {
            if (asset.nReissuable)
<<<<<<< HEAD
                ui->comboBox->addItem(QString::fromStdString(asset.strName));
        }
    }
=======
                list << QString::fromStdString(asset.strName);
        }
    }

    stringModel->setStringList(list);
>>>>>>> 01de0e3b
}

void ReissueAssetDialog::clear()
{
    ui->comboBox->setCurrentIndex(0);
    ui->addressText->clear();
    ui->quantitySpinBox->setValue(1);
    ui->unitSpinBox->setMinimum(0);
    ui->unitSpinBox->setValue(0);
    onUnitChanged(0);
    ui->reissuableBox->setChecked(true);
    ui->ipfsBox->setChecked(false);
    ui->ipfsText->hide();
    ui->ipfsText->clear();
    hideMessage();

    disableAll();
    asset->SetNull();
    setDisplayedDataToNone();
}

void ReissueAssetDialog::onClearButtonClicked()
{
    clear();
}<|MERGE_RESOLUTION|>--- conflicted
+++ resolved
@@ -136,9 +136,6 @@
     completer->setCaseSensitivity(Qt::CaseInsensitive);
     ui->comboBox->setCompleter(completer);
 
-    setupCoinControlFrame();
-    setupAssetDataView();
-    setupFeeControl();
     adjustSize();
 }
 
@@ -256,17 +253,10 @@
     disableAll();
 }
 
-<<<<<<< HEAD
-void ReissueAssetDialog::setupCoinControlFrame()
-{
-    /** Update the assetcontrol frame */
-    ui->frameCoinControl->setStyleSheet(".QFrame {background-color: white; padding-top: 10px; padding-right: 5px; border: none;}");
-=======
 void ReissueAssetDialog::setupCoinControlFrame(const PlatformStyle *platformStyle)
 {
     /** Update the assetcontrol frame */
     ui->frameCoinControl->setStyleSheet(QString(".QFrame {background-color: %1; padding-top: 10px; padding-right: 5px; border: none;}").arg(platformStyle->WidgetBackGroundColor().name()));
->>>>>>> 01de0e3b
     ui->widgetCoinControl->setStyleSheet(".QWidget {background-color: transparent;}");
     /** Create the shadow effects on the frames */
 
@@ -300,16 +290,6 @@
     ui->labelCoinControlAutomaticallySelected->setStyleSheet(COLOR_LABEL_STRING);
 
     // Align the Custom change address checkbox
-<<<<<<< HEAD
-    ui->checkBoxCoinControlChange->setStyleSheet(COLOR_LABEL_STRING);
-
-}
-
-void ReissueAssetDialog::setupAssetDataView()
-{
-    /** Update the scrollview*/
-    ui->frame->setStyleSheet(".QFrame {background-color: white; padding-top: 10px; padding-right: 5px; border: none;}");
-=======
     ui->checkBoxCoinControlChange->setStyleSheet(QString(".QCheckBox{ %1; }").arg(COLOR_LABEL_STRING));
 
 }
@@ -318,7 +298,6 @@
 {
     /** Update the scrollview*/
     ui->frame->setStyleSheet(QString(".QFrame {background-color: %1; padding-top: 10px; padding-right: 5px; border: none;}").arg(platformStyle->WidgetBackGroundColor().name()));
->>>>>>> 01de0e3b
     ui->frame->setGraphicsEffect(GUIUtil::getShadowEffect());
 
     ui->assetNameLabel->setStyleSheet(COLOR_LABEL_STRING);
@@ -333,16 +312,6 @@
     ui->unitLabel->setStyleSheet(COLOR_LABEL_STRING);
     ui->unitLabel->setFont(GUIUtil::getSubLabelFont());
 
-<<<<<<< HEAD
-    ui->reissuableBox->setStyleSheet(COLOR_LABEL_STRING);
-
-    ui->ipfsBox->setStyleSheet(COLOR_LABEL_STRING);
-
-    ui->frame_3->setStyleSheet(".QFrame {background-color: white; padding-top: 10px; padding-right: 5px; border: none;}");
-    ui->frame_3->setGraphicsEffect(GUIUtil::getShadowEffect());
-
-    ui->frame_2->setStyleSheet(".QFrame {background-color: white; padding-top: 10px; padding-right: 5px; border: none;}");
-=======
     ui->reissuableBox->setStyleSheet(QString(".QCheckBox{ %1; }").arg(COLOR_LABEL_STRING));
 
     ui->ipfsBox->setStyleSheet(QString(".QCheckBox{ %1; }").arg(COLOR_LABEL_STRING));
@@ -351,7 +320,6 @@
     ui->frame_3->setGraphicsEffect(GUIUtil::getShadowEffect());
 
     ui->frame_2->setStyleSheet(QString(".QFrame {background-color: %1; padding-top: 10px; padding-right: 5px; border: none;}").arg(platformStyle->WidgetBackGroundColor().name()));
->>>>>>> 01de0e3b
     ui->frame_2->setGraphicsEffect(GUIUtil::getShadowEffect());
 
     ui->currentDataLabel->setStyleSheet(COLOR_LABEL_STRING);
@@ -362,17 +330,10 @@
 
 }
 
-<<<<<<< HEAD
-void ReissueAssetDialog::setupFeeControl()
-{
-    /** Update the coincontrol frame */
-    ui->frameFee->setStyleSheet(" .QFrame {background-color: white; padding-top: 10px; padding-right: 5px; border: none;}");
-=======
 void ReissueAssetDialog::setupFeeControl(const PlatformStyle *platformStyle)
 {
     /** Update the coincontrol frame */
     ui->frameFee->setStyleSheet(QString(".QFrame {background-color: %1; padding-top: 10px; padding-right: 5px; border: none;}").arg(platformStyle->WidgetBackGroundColor().name()));
->>>>>>> 01de0e3b
     /** Create the shadow effects on the frames */
 
     ui->frameFee->setGraphicsEffect(GUIUtil::getShadowEffect());
@@ -381,17 +342,10 @@
     ui->labelFeeHeadline->setFont(GUIUtil::getSubLabelFont());
 
     ui->labelSmartFee3->setStyleSheet(COLOR_LABEL_STRING);
-<<<<<<< HEAD
-    ui->labelCustomPerKilobyte->setStyleSheet(COLOR_LABEL_STRING);
-    ui->radioSmartFee->setStyleSheet(COLOR_LABEL_STRING);
-    ui->radioCustomFee->setStyleSheet(COLOR_LABEL_STRING);
-    ui->checkBoxMinimumFee->setStyleSheet(COLOR_LABEL_STRING);
-=======
     ui->labelCustomPerKilobyte->setStyleSheet(QString(".QLabel{ %1; }").arg(COLOR_LABEL_STRING));
     ui->radioSmartFee->setStyleSheet(COLOR_LABEL_STRING);
     ui->radioCustomFee->setStyleSheet(COLOR_LABEL_STRING);
     ui->checkBoxMinimumFee->setStyleSheet(QString(".QCheckBox{ %1; }").arg(COLOR_LABEL_STRING));
->>>>>>> 01de0e3b
 
 }
 
@@ -1166,21 +1120,12 @@
 
 void ReissueAssetDialog::updateAssetsList()
 {
-<<<<<<< HEAD
-    ui->comboBox->clear();
-
-=======
->>>>>>> 01de0e3b
     LOCK(cs_main);
     std::vector<std::string> assets;
     GetAllAdministrativeAssets(model->getWallet(), assets, 0);
 
-<<<<<<< HEAD
-    ui->comboBox->addItem("Select an asset");
-=======
     QStringList list;
     list << "";
->>>>>>> 01de0e3b
 
     // Load the assets that are reissuable
     for (auto item : assets) {
@@ -1188,17 +1133,11 @@
         CNewAsset asset;
         if (passets->GetAssetMetaDataIfExists(name, asset)) {
             if (asset.nReissuable)
-<<<<<<< HEAD
-                ui->comboBox->addItem(QString::fromStdString(asset.strName));
-        }
-    }
-=======
                 list << QString::fromStdString(asset.strName);
         }
     }
 
     stringModel->setStringList(list);
->>>>>>> 01de0e3b
 }
 
 void ReissueAssetDialog::clear()
