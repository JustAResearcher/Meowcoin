// Copyright (c) 2011-2016 The Bitcoin Core developers
// Copyright (c) 2017 The Raven Core developers
// Distributed under the MIT software license, see the accompanying
// file COPYING or http://www.opensource.org/licenses/mit-license.php.

#include "createassetdialog.h"
#include "ui_createassetdialog.h"
#include "platformstyle.h"
#include "walletmodel.h"
#include "addresstablemodel.h"
#include "sendcoinsdialog.h"
#include "coincontroldialog.h"
#include "guiutil.h"
#include "ravenunits.h"
#include "clientmodel.h"
#include "optionsmodel.h"
#include "guiconstants.h"

#include "wallet/coincontrol.h"
#include "policy/fees.h"
#include "wallet/fees.h"

#include <script/standard.h>
#include <base58.h>
#include <validation.h> // mempool and minRelayTxFee
#include <wallet/wallet.h>
#include <core_io.h>
#include <policy/policy.h>
#include "assets/assettypes.h"

#include <QGraphicsDropShadowEffect>
#include <QModelIndex>
#include <QDebug>
#include <QMessageBox>
#include <QClipboard>
#include <QSettings>
#include <QStringListModel>
#include <QSortFilterProxyModel>
#include <QCompleter>

CreateAssetDialog::CreateAssetDialog(const PlatformStyle *_platformStyle, QWidget *parent) :
        QDialog(parent, Qt::WindowTitleHint | Qt::CustomizeWindowHint | Qt::WindowCloseButtonHint | Qt::WindowMaximizeButtonHint),
        ui(new Ui::CreateAssetDialog),
        platformStyle(_platformStyle)
{
    ui->setupUi(this);
    setWindowTitle("Create Assets");
    connect(ui->ipfsBox, SIGNAL(clicked()), this, SLOT(ipfsStateChanged()));
    connect(ui->availabilityButton, SIGNAL(clicked()), this, SLOT(checkAvailabilityClicked()));
    connect(ui->nameText, SIGNAL(textChanged(QString)), this, SLOT(onNameChanged(QString)));
    connect(ui->addressText, SIGNAL(textChanged(QString)), this, SLOT(onAddressNameChanged(QString)));
    connect(ui->ipfsText, SIGNAL(textChanged(QString)), this, SLOT(onIPFSHashChanged(QString)));
    connect(ui->createAssetButton, SIGNAL(clicked()), this, SLOT(onCreateAssetClicked()));
    connect(ui->unitBox, SIGNAL(valueChanged(int)), this, SLOT(onUnitChanged(int)));
    connect(ui->assetType, SIGNAL(activated(int)), this, SLOT(onAssetTypeActivated(int)));
    connect(ui->assetList, SIGNAL(activated(int)), this, SLOT(onAssetListActivated(int)));
    connect(ui->clearButton, SIGNAL(clicked()), this, SLOT(onClearButtonClicked()));

    GUIUtil::setupAddressWidget(ui->lineEditCoinControlChange, this);

    // Coin Control
    connect(ui->pushButtonCoinControl, SIGNAL(clicked()), this, SLOT(coinControlButtonClicked()));
    connect(ui->checkBoxCoinControlChange, SIGNAL(stateChanged(int)), this, SLOT(coinControlChangeChecked(int)));
    connect(ui->lineEditCoinControlChange, SIGNAL(textEdited(const QString &)), this, SLOT(coinControlChangeEdited(const QString &)));

    // Coin Control: clipboard actions
    QAction *clipboardQuantityAction = new QAction(tr("Copy quantity"), this);
    QAction *clipboardAmountAction = new QAction(tr("Copy amount"), this);
    QAction *clipboardFeeAction = new QAction(tr("Copy fee"), this);
    QAction *clipboardAfterFeeAction = new QAction(tr("Copy after fee"), this);
    QAction *clipboardBytesAction = new QAction(tr("Copy bytes"), this);
    QAction *clipboardLowOutputAction = new QAction(tr("Copy dust"), this);
    QAction *clipboardChangeAction = new QAction(tr("Copy change"), this);
    connect(clipboardQuantityAction, SIGNAL(triggered()), this, SLOT(coinControlClipboardQuantity()));
    connect(clipboardAmountAction, SIGNAL(triggered()), this, SLOT(coinControlClipboardAmount()));
    connect(clipboardFeeAction, SIGNAL(triggered()), this, SLOT(coinControlClipboardFee()));
    connect(clipboardAfterFeeAction, SIGNAL(triggered()), this, SLOT(coinControlClipboardAfterFee()));
    connect(clipboardBytesAction, SIGNAL(triggered()), this, SLOT(coinControlClipboardBytes()));
    connect(clipboardLowOutputAction, SIGNAL(triggered()), this, SLOT(coinControlClipboardLowOutput()));
    connect(clipboardChangeAction, SIGNAL(triggered()), this, SLOT(coinControlClipboardChange()));
    ui->labelCoinControlQuantity->addAction(clipboardQuantityAction);
    ui->labelCoinControlAmount->addAction(clipboardAmountAction);
    ui->labelCoinControlFee->addAction(clipboardFeeAction);
    ui->labelCoinControlAfterFee->addAction(clipboardAfterFeeAction);
    ui->labelCoinControlBytes->addAction(clipboardBytesAction);
    ui->labelCoinControlLowOutput->addAction(clipboardLowOutputAction);
    ui->labelCoinControlChange->addAction(clipboardChangeAction);

    // init transaction fee section
    QSettings settings;
    if (!settings.contains("fFeeSectionMinimized"))
        settings.setValue("fFeeSectionMinimized", true);
    if (!settings.contains("nFeeRadio") && settings.contains("nTransactionFee") && settings.value("nTransactionFee").toLongLong() > 0) // compatibility
        settings.setValue("nFeeRadio", 1); // custom
    if (!settings.contains("nFeeRadio"))
        settings.setValue("nFeeRadio", 0); // recommended
    if (!settings.contains("nSmartFeeSliderPosition"))
        settings.setValue("nSmartFeeSliderPosition", 0);
    if (!settings.contains("nTransactionFee"))
        settings.setValue("nTransactionFee", (qint64)DEFAULT_TRANSACTION_FEE);
    if (!settings.contains("fPayOnlyMinFee"))
        settings.setValue("fPayOnlyMinFee", false);
    ui->groupFee->setId(ui->radioSmartFee, 0);
    ui->groupFee->setId(ui->radioCustomFee, 1);
    ui->groupFee->button((int)std::max(0, std::min(1, settings.value("nFeeRadio").toInt())))->setChecked(true);
    ui->customFee->setValue(settings.value("nTransactionFee").toLongLong());
    ui->checkBoxMinimumFee->setChecked(settings.value("fPayOnlyMinFee").toBool());
    minimizeFeeSection(settings.value("fFeeSectionMinimized").toBool());

    format = "%1<font color=green>%2%3</font>";
<<<<<<< HEAD

    setupCoinControlFrame();
    setupAssetDataView();
    setupFeeControl();

    adjustSize();
=======

    setupCoinControlFrame(platformStyle);
    setupAssetDataView(platformStyle);
    setupFeeControl(platformStyle);

    /** Setup the asset list combobox */
    stringModel = new QStringListModel;

    proxy = new QSortFilterProxyModel;
    proxy->setSourceModel(stringModel);
    proxy->setFilterCaseSensitivity(Qt::CaseInsensitive);

    ui->assetList->setModel(proxy);
    ui->assetList->setEditable(true);
    ui->assetList->lineEdit()->setPlaceholderText("Select an asset");

    completer = new QCompleter(proxy,this);
    completer->setCompletionMode(QCompleter::PopupCompletion);
    completer->setCaseSensitivity(Qt::CaseInsensitive);
    ui->assetList->setCompleter(completer);

    ui->nameText->installEventFilter(this);
    ui->assetList->installEventFilter(this);
>>>>>>> 01de0e3b
}

void CreateAssetDialog::setClientModel(ClientModel *_clientModel)
{
    this->clientModel = _clientModel;

    if (_clientModel) {
        connect(_clientModel, SIGNAL(numBlocksChanged(int,QDateTime,double,bool)), this, SLOT(updateSmartFeeLabel()));
    }
}

void CreateAssetDialog::setModel(WalletModel *_model)
{
    this->model = _model;

    if(_model && _model->getOptionsModel())
    {
        setBalance(_model->getBalance(), _model->getUnconfirmedBalance(), _model->getImmatureBalance(),
                   _model->getWatchBalance(), _model->getWatchUnconfirmedBalance(), _model->getWatchImmatureBalance());
        connect(_model, SIGNAL(balanceChanged(CAmount,CAmount,CAmount,CAmount,CAmount,CAmount)), this, SLOT(setBalance(CAmount,CAmount,CAmount,CAmount,CAmount,CAmount)));
        connect(_model->getOptionsModel(), SIGNAL(displayUnitChanged(int)), this, SLOT(updateDisplayUnit()));
        updateDisplayUnit();

        // Coin Control
        connect(_model->getOptionsModel(), SIGNAL(displayUnitChanged(int)), this, SLOT(coinControlUpdateLabels()));
        connect(_model->getOptionsModel(), SIGNAL(coinControlFeaturesChanged(bool)), this, SLOT(coinControlFeatureChanged(bool)));
        bool fCoinControlEnabled = _model->getOptionsModel()->getCoinControlFeatures();
        ui->frameCoinControl->setVisible(fCoinControlEnabled);
        ui->addressText->setVisible(fCoinControlEnabled);
        ui->addressLabel->setVisible(fCoinControlEnabled);
        coinControlUpdateLabels();

        // Custom Fee Control
        ui->frameFee->setVisible(_model->getOptionsModel()->getCustomFeeFeatures());
        connect(_model->getOptionsModel(), SIGNAL(customFeeFeaturesChanged(bool)), this, SLOT(feeControlFeatureChanged(bool)));

        // fee section
        for (const int &n : confTargets) {
            ui->confTargetSelector->addItem(tr("%1 (%2 blocks)").arg(GUIUtil::formatNiceTimeOffset(n*Params().GetConsensus().nPowTargetSpacing)).arg(n));
        }
        connect(ui->confTargetSelector, SIGNAL(currentIndexChanged(int)), this, SLOT(updateSmartFeeLabel()));
        connect(ui->confTargetSelector, SIGNAL(currentIndexChanged(int)), this, SLOT(coinControlUpdateLabels()));
        connect(ui->groupFee, SIGNAL(buttonClicked(int)), this, SLOT(updateFeeSectionControls()));
        connect(ui->groupFee, SIGNAL(buttonClicked(int)), this, SLOT(coinControlUpdateLabels()));
        connect(ui->customFee, SIGNAL(valueChanged()), this, SLOT(coinControlUpdateLabels()));
        connect(ui->checkBoxMinimumFee, SIGNAL(stateChanged(int)), this, SLOT(setMinimumFee()));
        connect(ui->checkBoxMinimumFee, SIGNAL(stateChanged(int)), this, SLOT(updateFeeSectionControls()));
        connect(ui->checkBoxMinimumFee, SIGNAL(stateChanged(int)), this, SLOT(coinControlUpdateLabels()));
//        connect(ui->optInRBF, SIGNAL(stateChanged(int)), this, SLOT(updateSmartFeeLabel()));
//        connect(ui->optInRBF, SIGNAL(stateChanged(int)), this, SLOT(coinControlUpdateLabels()));
        ui->customFee->setSingleStep(GetRequiredFee(1000));
        updateFeeSectionControls();
        updateMinFeeLabel();
        updateSmartFeeLabel();

        // set default rbf checkbox state
//        ui->optInRBF->setCheckState(model->getDefaultWalletRbf() ? Qt::Checked : Qt::Unchecked);
        ui->optInRBF->hide();

        // set the smartfee-sliders default value (wallets default conf.target or last stored value)
        QSettings settings;
        if (settings.value("nSmartFeeSliderPosition").toInt() != 0) {
            // migrate nSmartFeeSliderPosition to nConfTarget
            // nConfTarget is available since 0.15 (replaced nSmartFeeSliderPosition)
            int nConfirmTarget = 25 - settings.value("nSmartFeeSliderPosition").toInt(); // 25 == old slider range
            settings.setValue("nConfTarget", nConfirmTarget);
            settings.remove("nSmartFeeSliderPosition");
        }
        if (settings.value("nConfTarget").toInt() == 0)
            ui->confTargetSelector->setCurrentIndex(getIndexForConfTarget(model->getDefaultConfirmTarget()));
        else
            ui->confTargetSelector->setCurrentIndex(getIndexForConfTarget(settings.value("nConfTarget").toInt()));


        // Setup the default values
        setUpValues();

        adjustSize();
    }
}


CreateAssetDialog::~CreateAssetDialog()
{
    delete ui;
}

bool CreateAssetDialog::eventFilter(QObject *sender, QEvent *event)
{
    if (sender == ui->nameText)
    {
        if(event->type()== QEvent::FocusIn)
        {
            ui->nameText->setStyleSheet("");
        }
    }
    else if (sender == ui->assetList)
    {
        if(event->type()== QEvent::FocusIn)
        {
            ui->assetList->lineEdit()->setStyleSheet("");
        }
    }
    return QWidget::eventFilter(sender,event);
}

/** Helper Methods */
void CreateAssetDialog::setUpValues()
{
    ui->unitBox->setValue(0);
    ui->reissuableBox->setCheckState(Qt::CheckState::Checked);
    ui->ipfsText->hide();
    hideMessage();
    CheckFormState();
    ui->availabilityButton->setDisabled(true);

    ui->unitExampleLabel->setStyleSheet("font-weight: bold");

    // Setup the asset types
    QStringList list;
    list.append(tr("Main Asset") + " (" + RavenUnits::formatWithUnit(model->getOptionsModel()->getDisplayUnit(), GetBurnAmount(AssetType::ROOT)) + ")");
    list.append(tr("Sub Asset") + " (" + RavenUnits::formatWithUnit(model->getOptionsModel()->getDisplayUnit(), GetBurnAmount(AssetType::SUB)) + ")");
    list.append(tr("Unique Asset") + " (" + RavenUnits::formatWithUnit(model->getOptionsModel()->getDisplayUnit(), GetBurnAmount(AssetType::UNIQUE)) + ")");
    ui->assetType->addItems(list);
    type = IntFromAssetType(AssetType::ROOT);
    ui->assetTypeLabel->setText(tr("Asset Type") + ":");

    // Setup the asset list
    ui->assetList->hide();
    updateAssetList();

    ui->assetFullName->setTextFormat(Qt::RichText);
    ui->assetFullName->setStyleSheet("font-weight: bold");

    ui->assetType->setStyleSheet("font-weight: bold");
}

void CreateAssetDialog::setupCoinControlFrame(const PlatformStyle *platformStyle)
{
    /** Update the assetcontrol frame */
    ui->frameCoinControl->setStyleSheet(QString(".QFrame {background-color: %1; padding-top: 10px; padding-right: 5px; border: none;}").arg(platformStyle->WidgetBackGroundColor().name()));
    ui->widgetCoinControl->setStyleSheet(".QWidget {background-color: transparent;}");
    /** Create the shadow effects on the frames */

    ui->frameCoinControl->setGraphicsEffect(GUIUtil::getShadowEffect());

    ui->labelCoinControlFeatures->setStyleSheet(COLOR_LABEL_STRING);
    ui->labelCoinControlFeatures->setFont(GUIUtil::getTopLabelFont());

    ui->labelCoinControlQuantityText->setStyleSheet(COLOR_LABEL_STRING);
    ui->labelCoinControlQuantityText->setFont(GUIUtil::getSubLabelFont());

    ui->labelCoinControlAmountText->setStyleSheet(COLOR_LABEL_STRING);
    ui->labelCoinControlAmountText->setFont(GUIUtil::getSubLabelFont());

    ui->labelCoinControlFeeText->setStyleSheet(COLOR_LABEL_STRING);
    ui->labelCoinControlFeeText->setFont(GUIUtil::getSubLabelFont());

    ui->labelCoinControlAfterFeeText->setStyleSheet(COLOR_LABEL_STRING);
    ui->labelCoinControlAfterFeeText->setFont(GUIUtil::getSubLabelFont());

    ui->labelCoinControlBytesText->setStyleSheet(COLOR_LABEL_STRING);
    ui->labelCoinControlBytesText->setFont(GUIUtil::getSubLabelFont());

    ui->labelCoinControlLowOutputText->setStyleSheet(COLOR_LABEL_STRING);
    ui->labelCoinControlLowOutputText->setFont(GUIUtil::getSubLabelFont());

    ui->labelCoinControlChangeText->setStyleSheet(COLOR_LABEL_STRING);
    ui->labelCoinControlChangeText->setFont(GUIUtil::getSubLabelFont());

    // Align the other labels next to the input buttons to the text in the same height
    ui->labelCoinControlAutomaticallySelected->setStyleSheet(COLOR_LABEL_STRING);

    // Align the Custom change address checkbox
    ui->checkBoxCoinControlChange->setStyleSheet(QString(".QCheckBox{ %1; }").arg(COLOR_LABEL_STRING));

}

void CreateAssetDialog::setupAssetDataView(const PlatformStyle *platformStyle)
{
    /** Update the scrollview*/

    ui->frameAssetData->setStyleSheet(QString(".QFrame {background-color: %1; padding-top: 10px; padding-right: 5px; border: none;}").arg(platformStyle->WidgetBackGroundColor().name()));
    ui->frameAssetData->setGraphicsEffect(GUIUtil::getShadowEffect());

    ui->assetTypeLabel->setStyleSheet(COLOR_LABEL_STRING);
    ui->assetTypeLabel->setFont(GUIUtil::getSubLabelFont());

    ui->assetNameLabel->setStyleSheet(COLOR_LABEL_STRING);
    ui->assetNameLabel->setFont(GUIUtil::getSubLabelFont());

    ui->addressLabel->setStyleSheet(COLOR_LABEL_STRING);
    ui->addressLabel->setFont(GUIUtil::getSubLabelFont());

    ui->quantityLabel->setStyleSheet(COLOR_LABEL_STRING);
    ui->quantityLabel->setFont(GUIUtil::getSubLabelFont());

    ui->unitsLabel->setStyleSheet(COLOR_LABEL_STRING);
    ui->unitsLabel->setFont(GUIUtil::getSubLabelFont());

    ui->reissuableBox->setStyleSheet(QString(".QCheckBox{ %1; }").arg(COLOR_LABEL_STRING));
    ui->ipfsBox->setStyleSheet(QString(".QCheckBox{ %1; }").arg(COLOR_LABEL_STRING));

}

void CreateAssetDialog::setupFeeControl(const PlatformStyle *platformStyle)
{
    /** Update the coincontrol frame */
    ui->frameFee->setStyleSheet(QString(".QFrame {background-color: %1; padding-top: 10px; padding-right: 5px; border: none;}").arg(platformStyle->WidgetBackGroundColor().name()));
    /** Create the shadow effects on the frames */

    ui->frameFee->setGraphicsEffect(GUIUtil::getShadowEffect());

    ui->labelFeeHeadline->setStyleSheet(COLOR_LABEL_STRING);
    ui->labelFeeHeadline->setFont(GUIUtil::getSubLabelFont());

    ui->labelSmartFee3->setStyleSheet(COLOR_LABEL_STRING);
    ui->labelCustomPerKilobyte->setStyleSheet(QString(".QLabel{ %1; }").arg(COLOR_LABEL_STRING));
    ui->radioSmartFee->setStyleSheet(COLOR_LABEL_STRING);
    ui->radioCustomFee->setStyleSheet(COLOR_LABEL_STRING);
    ui->checkBoxMinimumFee->setStyleSheet(QString(".QCheckBox{ %1; }").arg(COLOR_LABEL_STRING));

}

void CreateAssetDialog::setupCoinControlFrame()
{
    /** Update the assetcontrol frame */
    ui->frameCoinControl->setStyleSheet(".QFrame {background-color: white; padding-top: 10px; padding-right: 5px; border: none;}");
    ui->widgetCoinControl->setStyleSheet(".QWidget {background-color: transparent;}");
    /** Create the shadow effects on the frames */

    ui->frameCoinControl->setGraphicsEffect(GUIUtil::getShadowEffect());

    ui->labelCoinControlFeatures->setStyleSheet(COLOR_LABEL_STRING);
    ui->labelCoinControlFeatures->setFont(GUIUtil::getTopLabelFont());

    ui->labelCoinControlQuantityText->setStyleSheet(COLOR_LABEL_STRING);
    ui->labelCoinControlQuantityText->setFont(GUIUtil::getSubLabelFont());

    ui->labelCoinControlAmountText->setStyleSheet(COLOR_LABEL_STRING);
    ui->labelCoinControlAmountText->setFont(GUIUtil::getSubLabelFont());

    ui->labelCoinControlFeeText->setStyleSheet(COLOR_LABEL_STRING);
    ui->labelCoinControlFeeText->setFont(GUIUtil::getSubLabelFont());

    ui->labelCoinControlAfterFeeText->setStyleSheet(COLOR_LABEL_STRING);
    ui->labelCoinControlAfterFeeText->setFont(GUIUtil::getSubLabelFont());

    ui->labelCoinControlBytesText->setStyleSheet(COLOR_LABEL_STRING);
    ui->labelCoinControlBytesText->setFont(GUIUtil::getSubLabelFont());

    ui->labelCoinControlLowOutputText->setStyleSheet(COLOR_LABEL_STRING);
    ui->labelCoinControlLowOutputText->setFont(GUIUtil::getSubLabelFont());

    ui->labelCoinControlChangeText->setStyleSheet(COLOR_LABEL_STRING);
    ui->labelCoinControlChangeText->setFont(GUIUtil::getSubLabelFont());

    // Align the other labels next to the input buttons to the text in the same height
    ui->labelCoinControlAutomaticallySelected->setStyleSheet(COLOR_LABEL_STRING);

    // Align the Custom change address checkbox
    ui->checkBoxCoinControlChange->setStyleSheet(COLOR_LABEL_STRING);

}

void CreateAssetDialog::setupAssetDataView()
{
    /** Update the scrollview*/
    ui->frameAssetData->setStyleSheet(".QFrame {background-color: white; padding-top: 10px; padding-right: 5px; border: none;}");
    ui->frameAssetData->setGraphicsEffect(GUIUtil::getShadowEffect());

    ui->assetTypeLabel->setStyleSheet(COLOR_LABEL_STRING);
    ui->assetTypeLabel->setFont(GUIUtil::getSubLabelFont());

    ui->assetNameLabel->setStyleSheet(COLOR_LABEL_STRING);
    ui->assetNameLabel->setFont(GUIUtil::getSubLabelFont());

    ui->addressLabel->setStyleSheet(COLOR_LABEL_STRING);
    ui->addressLabel->setFont(GUIUtil::getSubLabelFont());

    ui->quantityLabel->setStyleSheet(COLOR_LABEL_STRING);
    ui->quantityLabel->setFont(GUIUtil::getSubLabelFont());

    ui->unitsLabel->setStyleSheet(COLOR_LABEL_STRING);
    ui->unitsLabel->setFont(GUIUtil::getSubLabelFont());

    ui->reissuableBox->setStyleSheet(COLOR_LABEL_STRING);

    ui->ipfsBox->setStyleSheet(COLOR_LABEL_STRING);

}

void CreateAssetDialog::setupFeeControl()
{
    /** Update the coincontrol frame */
    ui->frameFee->setStyleSheet(" .QFrame {background-color: white; padding-top: 10px; padding-right: 5px; border: none;}");
    /** Create the shadow effects on the frames */

    ui->frameFee->setGraphicsEffect(GUIUtil::getShadowEffect());

    ui->labelFeeHeadline->setStyleSheet(COLOR_LABEL_STRING);
    ui->labelFeeHeadline->setFont(GUIUtil::getSubLabelFont());

    ui->labelSmartFee3->setStyleSheet(COLOR_LABEL_STRING);
    ui->labelCustomPerKilobyte->setStyleSheet(COLOR_LABEL_STRING);
    ui->radioSmartFee->setStyleSheet(COLOR_LABEL_STRING);
    ui->radioCustomFee->setStyleSheet(COLOR_LABEL_STRING);
    ui->checkBoxMinimumFee->setStyleSheet(COLOR_LABEL_STRING);

}

void CreateAssetDialog::setBalance(const CAmount& balance, const CAmount& unconfirmedBalance, const CAmount& immatureBalance,
                                 const CAmount& watchBalance, const CAmount& watchUnconfirmedBalance, const CAmount& watchImmatureBalance)
{
    Q_UNUSED(unconfirmedBalance);
    Q_UNUSED(immatureBalance);
    Q_UNUSED(watchBalance);
    Q_UNUSED(watchUnconfirmedBalance);
    Q_UNUSED(watchImmatureBalance);

    if(model && model->getOptionsModel())
    {
        ui->labelBalance->setText(RavenUnits::formatWithUnit(model->getOptionsModel()->getDisplayUnit(), balance));
    }
}

void CreateAssetDialog::updateDisplayUnit()
{
    setBalance(model->getBalance(), 0, 0, 0, 0, 0);
    ui->customFee->setDisplayUnit(model->getOptionsModel()->getDisplayUnit());
    updateMinFeeLabel();
    updateSmartFeeLabel();
}

void CreateAssetDialog::toggleIPFSText()
{
    if (ui->ipfsBox->isChecked()) {
        ui->ipfsText->show();
    } else {
        ui->ipfsText->hide();
        ui->ipfsText->clear();
    }

    CheckFormState();
}

void CreateAssetDialog::showMessage(QString string)
{
    ui->messageLabel->setStyleSheet("color: red; font-size: 15pt;font-weight: bold;");
    ui->messageLabel->setText(string);
    ui->messageLabel->show();
}

void CreateAssetDialog::showValidMessage(QString string)
{
    ui->messageLabel->setStyleSheet("color: green; font-size: 15pt;font-weight: bold;");
    ui->messageLabel->setText(string);
    ui->messageLabel->show();
}

void CreateAssetDialog::hideMessage()
{
    ui->nameText->setStyleSheet("");
    ui->addressText->setStyleSheet("");
    if (ui->ipfsBox->isChecked())
        ui->ipfsText->setStyleSheet("");

    ui->messageLabel->hide();
}

void CreateAssetDialog::disableCreateButton()
{
    ui->createAssetButton->setDisabled(true);
}

void CreateAssetDialog::enableCreateButton()
{
    if (checkedAvailablity)
        ui->createAssetButton->setDisabled(false);
}

bool CreateAssetDialog::checkIPFSHash(QString hash)
{
    if (!hash.isEmpty()) {
        std::string error;
        if (!CheckEncodedIPFS(hash.toStdString(), error)) {
            ui->ipfsText->setStyleSheet("border: 2px solid red");
            showMessage("IPFS Hash must start with 'Qm'");
            disableCreateButton();
            return false;
        }
        else if (hash.size() != 46) {
            ui->ipfsText->setStyleSheet("border: 2px solid red");
            showMessage("IPFS Hash must have size of 46 characters");
            disableCreateButton();
            return false;
        } else if (DecodeIPFS(hash.toStdString()).empty()) {
            showMessage("IPFS hash is not valid. Please use a valid IPFS hash");
            disableCreateButton();
            return false;
        }
    }

    // No problems where found with the hash, reset the border, and hide the messages.
    hideMessage();
    ui->ipfsText->setStyleSheet("");

    return true;
}

void CreateAssetDialog::CheckFormState()
{
    disableCreateButton(); // Disable the button by default
    hideMessage();

    const CTxDestination dest = DecodeDestination(ui->addressText->text().toStdString());

    QString name = GetAssetName();

    std::string error;
    bool assetNameValid = IsTypeCheckNameValid(AssetTypeFromInt(type), name.toStdString(), error);

    if (type != IntFromAssetType(AssetType::ROOT)) {
        if (ui->assetList->currentText() == "")
        {
            ui->assetList->lineEdit()->setStyleSheet(STYLE_INVALID);
            ui->availabilityButton->setDisabled(true);
            return;
        }
    }

    if (!assetNameValid && name.size() != 0) {
        ui->nameText->setStyleSheet(STYLE_INVALID);
        showMessage(error.c_str());
        ui->availabilityButton->setDisabled(true);
        return;
    }

    if (!(ui->addressText->text().isEmpty() || IsValidDestination(dest)) && assetNameValid) {
        ui->addressText->setStyleSheet(STYLE_INVALID);
        showMessage(tr("Warning: Invalid Raven address"));
        return;
    }

    if (ui->ipfsBox->isChecked())
        if (!checkIPFSHash(ui->ipfsText->text()))
            return;

    if (checkedAvailablity) {
        showValidMessage(tr("Valid Asset"));
        enableCreateButton();
        ui->availabilityButton->setDisabled(true);
    } else {
        disableCreateButton();
        ui->availabilityButton->setDisabled(false);
    }
}

/** SLOTS */
void CreateAssetDialog::ipfsStateChanged()
{
    toggleIPFSText();
}

void CreateAssetDialog::checkAvailabilityClicked()
{
    QString name = GetAssetName();

    LOCK(cs_main);
    if (passets) {
        CNewAsset asset;
        if (passets->GetAssetMetaDataIfExists(name.toStdString(), asset)) {
            ui->nameText->setStyleSheet(STYLE_INVALID);
            showMessage(tr("Invalid: Asset name already in use"));
            disableCreateButton();
            checkedAvailablity = false;
            return;
        } else {
            checkedAvailablity = true;
            ui->nameText->setStyleSheet(STYLE_VALID);
        }
    } else {
        checkedAvailablity = false;
        showMessage(tr("Error: Asset Database not in sync"));
        disableCreateButton();
        return;
    }

    CheckFormState();
}

void CreateAssetDialog::onNameChanged(QString name)
{
    // Update the displayed name to uppercase if the type only accepts uppercase
    name = type == IntFromAssetType(AssetType::UNIQUE) ? name : name.toUpper();
    UpdateAssetNameToUpper();

    QString assetName = name;

    // Get the identifier for the asset type
    QString identifier = GetSpecialCharacter();

    if (name.size() == 0) {
        hideMessage();
        ui->availabilityButton->setDisabled(true);
        updatePresentedAssetName(name);
        return;
    }

    if (type == IntFromAssetType(AssetType::ROOT)) {
        std::string error;
        auto strName = GetAssetName();
        if (IsTypeCheckNameValid(AssetType::ROOT, strName.toStdString(), error)) {
            hideMessage();
            ui->availabilityButton->setDisabled(false);
        } else {
            ui->nameText->setStyleSheet(STYLE_INVALID);
            showMessage(tr(error.c_str()));
            ui->availabilityButton->setDisabled(true);
        }
    } else if (type == IntFromAssetType(AssetType::SUB) || type == IntFromAssetType(AssetType::UNIQUE)) {
        if (name.size() == 0) {
            hideMessage();
            ui->availabilityButton->setDisabled(true);
        }

        // If an asset isn't selected. Mark the lineedit with invalid style sheet
        if (ui->assetList->currentText() == "")
        {
            ui->assetList->lineEdit()->setStyleSheet(STYLE_INVALID);
            ui->availabilityButton->setDisabled(true);
            return;
        }

        std::string error;
        auto assetType = AssetTypeFromInt(type);
        auto strName = GetAssetName();
        if (IsTypeCheckNameValid(assetType, strName.toStdString(), error)) {
            hideMessage();
            ui->availabilityButton->setDisabled(false);
        } else {
            ui->nameText->setStyleSheet(STYLE_INVALID);
            showMessage(tr(error.c_str()));
            ui->availabilityButton->setDisabled(true);
        }
    }

    // Set the assetName
    updatePresentedAssetName(format.arg(type == IntFromAssetType(AssetType::ROOT) ? "" : ui->assetList->currentText(), identifier, name));

    checkedAvailablity = false;
    disableCreateButton();
}

void CreateAssetDialog::onAddressNameChanged(QString address)
{
    CheckFormState();
}

void CreateAssetDialog::onIPFSHashChanged(QString hash)
{
    if (checkIPFSHash(hash))
        CheckFormState();
}

void CreateAssetDialog::onCreateAssetClicked()
{
    WalletModel::UnlockContext ctx(model->requestUnlock());
    if(!ctx.isValid())
    {
        // Unlock wallet was cancelled
        return;
    }

    QString name = GetAssetName();
    CAmount quantity = ui->quantitySpinBox->value() * COIN;
    int units = ui->unitBox->value();
    bool reissuable = ui->reissuableBox->isChecked();
    bool hasIPFS = ui->ipfsBox->isChecked() && !ui->ipfsText->text().isEmpty();

    std::string ipfsDecoded = "";
    if (hasIPFS)
        ipfsDecoded = DecodeIPFS(ui->ipfsText->text().toStdString());

    CNewAsset asset(name.toStdString(), quantity, units, reissuable ? 1 : 0, hasIPFS ? 1 : 0, ipfsDecoded);

    CWalletTx tx;
    CReserveKey reservekey(model->getWallet());
    std::pair<int, std::string> error;
    CAmount nFeeRequired;

    // Always use a CCoinControl instance, use the CoinControlDialog instance if CoinControl has been enabled
    CCoinControl ctrl;
    if (model->getOptionsModel()->getCoinControlFeatures())
        ctrl = *CoinControlDialog::coinControl;

    updateCoinControlState(ctrl);

    QString address;
    if (ui->addressText->text().isEmpty()) {
        address = model->getAddressTableModel()->addRow(AddressTableModel::Receive, "", "");
    } else {
        address = ui->addressText->text();
    }

    // Create the transaction
    if (!CreateAssetTransaction(model->getWallet(), ctrl, asset, address.toStdString(), error, tx, reservekey, nFeeRequired)) {
        showMessage("Invalid: " + QString::fromStdString(error.second));
        return;
    }

    // Format confirmation message
    QStringList formatted;

    // generate bold amount string
    QString amount = "<b>" + QString::fromStdString(ValueFromAmountString(GetBurnAmount(type), 8)) + " RVN";
    amount.append("</b>");
    // generate monospace address string
    QString addressburn = "<span style='font-family: monospace;'>" + QString::fromStdString(GetBurnAddress(type));
    addressburn.append("</span>");

    QString recipientElement1;
    recipientElement1 = tr("%1 to %2").arg(amount, addressburn);
    formatted.append(recipientElement1);

    // generate the bold asset amount
    QString assetAmount = "<b>" + QString::fromStdString(ValueFromAmountString(asset.nAmount, asset.units)) + " " + QString::fromStdString(asset.strName);
    assetAmount.append("</b>");

    // generate the monospace address string
    QString assetAddress = "<span style='font-family: monospace;'>" + address;
    assetAddress.append("</span>");

    QString recipientElement2;
    recipientElement2 = tr("%1 to %2").arg(assetAmount, assetAddress);
    formatted.append(recipientElement2);

    QString questionString = tr("Are you sure you want to send?");
    questionString.append("<br /><br />%1");

    if(nFeeRequired > 0)
    {
        // append fee string if a fee is required
        questionString.append("<hr /><span style='color:#aa0000;'>");
        questionString.append(RavenUnits::formatHtmlWithUnit(model->getOptionsModel()->getDisplayUnit(), nFeeRequired));
        questionString.append("</span> ");
        questionString.append(tr("added as transaction fee"));

        // append transaction size
        questionString.append(" (" + QString::number((double)GetVirtualTransactionSize(tx) / 1000) + " kB)");
    }

    // add total amount in all subdivision units
    questionString.append("<hr />");
    CAmount totalAmount = GetBurnAmount(type) + nFeeRequired;
    QStringList alternativeUnits;
    for (RavenUnits::Unit u : RavenUnits::availableUnits())
    {
        if(u != model->getOptionsModel()->getDisplayUnit())
            alternativeUnits.append(RavenUnits::formatHtmlWithUnit(u, totalAmount));
    }
    questionString.append(tr("Total Amount %1")
                                  .arg(RavenUnits::formatHtmlWithUnit(model->getOptionsModel()->getDisplayUnit(), totalAmount)));
    questionString.append(QString("<span style='font-size:10pt;font-weight:normal;'><br />(=%2)</span>")
                                  .arg(alternativeUnits.join(" " + tr("or") + "<br />")));

    SendConfirmationDialog confirmationDialog(tr("Confirm send assets"),
                                              questionString.arg(formatted.join("<br />")), SEND_CONFIRM_DELAY, this);
    confirmationDialog.exec();
    QMessageBox::StandardButton retval = (QMessageBox::StandardButton)confirmationDialog.result();

    if(retval != QMessageBox::Yes)
    {
        return;
    }

    // Create the transaction and broadcast it
    std::string txid;
    if (!SendAssetTransaction(model->getWallet(), tx, reservekey, error, txid)) {
        showMessage(tr("Invalid: ") + QString::fromStdString(error.second));
    } else {
        QMessageBox msgBox;
        QPushButton *copyButton = msgBox.addButton(tr("Copy"), QMessageBox::ActionRole);
        copyButton->disconnect();
        connect(copyButton, &QPushButton::clicked, this, [=](){
            QClipboard *p_Clipboard = QApplication::clipboard();
            p_Clipboard->setText(QString::fromStdString(txid), QClipboard::Mode::Clipboard);

            QMessageBox copiedBox;
            copiedBox.setText(tr("Transaction ID Copied"));
            copiedBox.exec();
        });

        QPushButton *okayButton = msgBox.addButton(QMessageBox::Ok);
        msgBox.setText(tr("Asset transaction sent to network:"));
        msgBox.setInformativeText(QString::fromStdString(txid));
        msgBox.exec();

        if (msgBox.clickedButton() == okayButton) {
            clear();

            CoinControlDialog::coinControl->UnSelectAll();
            coinControlUpdateLabels();
        }
    }
}

void CreateAssetDialog::onUnitChanged(int value)
{
    QString text;
    text += "e.g. 1";
    // Add the period
    if (value > 0)
        text += ".";

    // Add the remaining zeros
    for (int i = 0; i < value; i++) {
        text += "0";
    }

    ui->unitExampleLabel->setText(text);
}

void CreateAssetDialog::onChangeAddressChanged(QString changeAddress)
{
    CheckFormState();
}

void CreateAssetDialog::onAssetTypeActivated(int index)
{
    disableCreateButton();
    checkedAvailablity = false;

    // Update the selected type
    type = index;

    // Make sure the type is only the the supported issue types
    if(!(type == IntFromAssetType(AssetType::ROOT) || type == IntFromAssetType(AssetType::SUB) || type == IntFromAssetType(AssetType::UNIQUE)))
        type = IntFromAssetType(AssetType::ROOT);

    // If the type is UNIQUE, set the units and amount to the correct value, and disable them.
    if (type == IntFromAssetType(AssetType::UNIQUE))
        setUniqueSelected();
    else
        clearSelected();

    // Get the identifier for the asset type
    QString identifier = GetSpecialCharacter();

    if (index != 0) {
        ui->assetList->show();
    } else {
        ui->assetList->hide();
    }

    UpdateAssetNameMaxSize();

    // Set assetName
    updatePresentedAssetName(format.arg(type == IntFromAssetType(AssetType::ROOT) ? "" : ui->assetList->currentText(), identifier, ui->nameText->text()));

    if (ui->nameText->text().size())
        ui->availabilityButton->setDisabled(false);
    else
        ui->availabilityButton->setDisabled(true);
    ui->createAssetButton->setDisabled(true);

    // Update coinControl so it can change the amount that is being spent
    coinControlUpdateLabels();
}

void CreateAssetDialog::onAssetListActivated(int index)
{
    // Get the identifier for the asset type
    QString identifier = GetSpecialCharacter();

    UpdateAssetNameMaxSize();

    // Set assetName
    updatePresentedAssetName(format.arg(type == IntFromAssetType(AssetType::ROOT) ? "" : ui->assetList->currentText(), identifier, ui->nameText->text()));

    if (ui->nameText->text().size())
        ui->availabilityButton->setDisabled(false);
    else
        ui->availabilityButton->setDisabled(true);
    ui->createAssetButton->setDisabled(true);
}

void CreateAssetDialog::updatePresentedAssetName(QString name)
{
    ui->assetFullName->setText(name);
}

QString CreateAssetDialog::GetSpecialCharacter()
{
    if (type == IntFromAssetType(AssetType::SUB))
        return "/";
    else if (type == IntFromAssetType(AssetType::UNIQUE))
        return "#";

    return "";
}

QString CreateAssetDialog::GetAssetName()
{
    if (type == IntFromAssetType(AssetType::ROOT))
        return ui->nameText->text();
    else if (type == IntFromAssetType(AssetType::SUB))
        return ui->assetList->currentText() + "/" + ui->nameText->text();
    else if (type == IntFromAssetType(AssetType::UNIQUE))
        return ui->assetList->currentText() + "#" + ui->nameText->text();
    return "";
}

void CreateAssetDialog::UpdateAssetNameMaxSize()
{
    if (type == IntFromAssetType(AssetType::ROOT)) {
        ui->nameText->setMaxLength(30);
    } else if (type == IntFromAssetType(AssetType::SUB) || type == IntFromAssetType(AssetType::UNIQUE)) {
        ui->nameText->setMaxLength(30 - (ui->assetList->currentText().size() + 1));
    }
}

void CreateAssetDialog::UpdateAssetNameToUpper()
{
    if (type == IntFromAssetType(AssetType::ROOT) || type == IntFromAssetType(AssetType::SUB)) {
        ui->nameText->setText(ui->nameText->text().toUpper());
    }
}

void CreateAssetDialog::updateCoinControlState(CCoinControl& ctrl)
{
    if (ui->radioCustomFee->isChecked()) {
        ctrl.m_feerate = CFeeRate(ui->customFee->value());
    } else {
        ctrl.m_feerate.reset();
    }
    // Avoid using global defaults when sending money from the GUI
    // Either custom fee will be used or if not selected, the confirmation target from dropdown box
    ctrl.m_confirm_target = getConfTargetForIndex(ui->confTargetSelector->currentIndex());
//    ctrl.signalRbf = ui->optInRBF->isChecked();
}

void CreateAssetDialog::updateSmartFeeLabel()
{
    if(!model || !model->getOptionsModel())
        return;
    CCoinControl coin_control;
    updateCoinControlState(coin_control);
    coin_control.m_feerate.reset(); // Explicitly use only fee estimation rate for smart fee labels
    FeeCalculation feeCalc;
    CFeeRate feeRate = CFeeRate(GetMinimumFee(1000, coin_control, ::mempool, ::feeEstimator, &feeCalc));

    ui->labelSmartFee->setText(RavenUnits::formatWithUnit(model->getOptionsModel()->getDisplayUnit(), feeRate.GetFeePerK()) + "/kB");

    if (feeCalc.reason == FeeReason::FALLBACK) {
        ui->labelSmartFee2->show(); // (Smart fee not initialized yet. This usually takes a few blocks...)
        ui->labelFeeEstimation->setText("");
        ui->fallbackFeeWarningLabel->setVisible(true);
        int lightness = ui->fallbackFeeWarningLabel->palette().color(QPalette::WindowText).lightness();
        QColor warning_colour(255 - (lightness / 5), 176 - (lightness / 3), 48 - (lightness / 14));
        ui->fallbackFeeWarningLabel->setStyleSheet("QLabel { color: " + warning_colour.name() + "; }");
        ui->fallbackFeeWarningLabel->setIndent(QFontMetrics(ui->fallbackFeeWarningLabel->font()).width("x"));
    }
    else
    {
        ui->labelSmartFee2->hide();
        ui->labelFeeEstimation->setText(tr("Estimated to begin confirmation within %n block(s).", "", feeCalc.returnedTarget));
        ui->fallbackFeeWarningLabel->setVisible(false);
    }

    updateFeeMinimizedLabel();
}

// Coin Control: copy label "Quantity" to clipboard
void CreateAssetDialog::coinControlClipboardQuantity()
{
    GUIUtil::setClipboard(ui->labelCoinControlQuantity->text());
}

// Coin Control: copy label "Amount" to clipboard
void CreateAssetDialog::coinControlClipboardAmount()
{
    GUIUtil::setClipboard(ui->labelCoinControlAmount->text().left(ui->labelCoinControlAmount->text().indexOf(" ")));
}

// Coin Control: copy label "Fee" to clipboard
void CreateAssetDialog::coinControlClipboardFee()
{
    GUIUtil::setClipboard(ui->labelCoinControlFee->text().left(ui->labelCoinControlFee->text().indexOf(" ")).replace(ASYMP_UTF8, ""));
}

// Coin Control: copy label "After fee" to clipboard
void CreateAssetDialog::coinControlClipboardAfterFee()
{
    GUIUtil::setClipboard(ui->labelCoinControlAfterFee->text().left(ui->labelCoinControlAfterFee->text().indexOf(" ")).replace(ASYMP_UTF8, ""));
}

// Coin Control: copy label "Bytes" to clipboard
void CreateAssetDialog::coinControlClipboardBytes()
{
    GUIUtil::setClipboard(ui->labelCoinControlBytes->text().replace(ASYMP_UTF8, ""));
}

// Coin Control: copy label "Dust" to clipboard
void CreateAssetDialog::coinControlClipboardLowOutput()
{
    GUIUtil::setClipboard(ui->labelCoinControlLowOutput->text());
}

// Coin Control: copy label "Change" to clipboard
void CreateAssetDialog::coinControlClipboardChange()
{
    GUIUtil::setClipboard(ui->labelCoinControlChange->text().left(ui->labelCoinControlChange->text().indexOf(" ")).replace(ASYMP_UTF8, ""));
}

// Coin Control: settings menu - coin control enabled/disabled by user
void CreateAssetDialog::coinControlFeatureChanged(bool checked)
{
    ui->frameCoinControl->setVisible(checked);
    ui->addressText->setVisible(checked);
    ui->addressLabel->setVisible(checked);

    if (!checked && model) // coin control features disabled
        CoinControlDialog::coinControl->SetNull();

    coinControlUpdateLabels();
}

// Coin Control: settings menu - coin control enabled/disabled by user
void CreateAssetDialog::feeControlFeatureChanged(bool checked)
{
    ui->frameFee->setVisible(checked);
}

// Coin Control: button inputs -> show actual coin control dialog
void CreateAssetDialog::coinControlButtonClicked()
{
    CoinControlDialog dlg(platformStyle);
    dlg.setModel(model);
    dlg.exec();
    coinControlUpdateLabels();
}

// Coin Control: checkbox custom change address
void CreateAssetDialog::coinControlChangeChecked(int state)
{
    if (state == Qt::Unchecked)
    {
        CoinControlDialog::coinControl->destChange = CNoDestination();
        ui->labelCoinControlChangeLabel->clear();
    }
    else
        // use this to re-validate an already entered address
        coinControlChangeEdited(ui->lineEditCoinControlChange->text());

    ui->lineEditCoinControlChange->setEnabled((state == Qt::Checked));
}

// Coin Control: custom change address changed
void CreateAssetDialog::coinControlChangeEdited(const QString& text)
{
    if (model && model->getAddressTableModel())
    {
        // Default to no change address until verified
        CoinControlDialog::coinControl->destChange = CNoDestination();
        ui->labelCoinControlChangeLabel->setStyleSheet("QLabel{color:red;}");

        const CTxDestination dest = DecodeDestination(text.toStdString());

        if (text.isEmpty()) // Nothing entered
        {
            ui->labelCoinControlChangeLabel->setText("");
        }
        else if (!IsValidDestination(dest)) // Invalid address
        {
            ui->labelCoinControlChangeLabel->setText(tr("Warning: Invalid Raven address"));
        }
        else // Valid address
        {
            if (!model->IsSpendable(dest)) {
                ui->labelCoinControlChangeLabel->setText(tr("Warning: Unknown change address"));

                // confirmation dialog
                QMessageBox::StandardButton btnRetVal = QMessageBox::question(this, tr("Confirm custom change address"), tr("The address you selected for change is not part of this wallet. Any or all funds in your wallet may be sent to this address. Are you sure?"),
                                                                              QMessageBox::Yes | QMessageBox::Cancel, QMessageBox::Cancel);

                if(btnRetVal == QMessageBox::Yes)
                    CoinControlDialog::coinControl->destChange = dest;
                else
                {
                    ui->lineEditCoinControlChange->setText("");
                    ui->labelCoinControlChangeLabel->setStyleSheet("QLabel{color:black;}");
                    ui->labelCoinControlChangeLabel->setText("");
                }
            }
            else // Known change address
            {
                ui->labelCoinControlChangeLabel->setStyleSheet("QLabel{color:black;}");

                // Query label
                QString associatedLabel = model->getAddressTableModel()->labelForAddress(text);
                if (!associatedLabel.isEmpty())
                    ui->labelCoinControlChangeLabel->setText(associatedLabel);
                else
                    ui->labelCoinControlChangeLabel->setText(tr("(no label)"));

                CoinControlDialog::coinControl->destChange = dest;
            }
        }
    }
}

// Coin Control: update labels
void CreateAssetDialog::coinControlUpdateLabels()
{
    if (!model || !model->getOptionsModel())
        return;

    updateCoinControlState(*CoinControlDialog::coinControl);

    // set pay amounts
    CoinControlDialog::payAmounts.clear();
    CoinControlDialog::fSubtractFeeFromAmount = false;

    CoinControlDialog::payAmounts.append(GetBurnAmount(type));

    if (CoinControlDialog::coinControl->HasSelected())
    {
        // actual coin control calculation
        CoinControlDialog::updateLabels(model, this);

        // show coin control stats
        ui->labelCoinControlAutomaticallySelected->hide();
        ui->widgetCoinControl->show();
    }
    else
    {
        // hide coin control stats
        ui->labelCoinControlAutomaticallySelected->show();
        ui->widgetCoinControl->hide();
        ui->labelCoinControlInsuffFunds->hide();
    }
}

void CreateAssetDialog::minimizeFeeSection(bool fMinimize)
{
    ui->labelFeeMinimized->setVisible(fMinimize);
    ui->buttonChooseFee  ->setVisible(fMinimize);
    ui->buttonMinimizeFee->setVisible(!fMinimize);
    ui->frameFeeSelection->setVisible(!fMinimize);
    ui->horizontalLayoutSmartFee->setContentsMargins(0, (fMinimize ? 0 : 6), 0, 0);
    fFeeMinimized = fMinimize;
}

void CreateAssetDialog::on_buttonChooseFee_clicked()
{
    minimizeFeeSection(false);
}

void CreateAssetDialog::on_buttonMinimizeFee_clicked()
{
    updateFeeMinimizedLabel();
    minimizeFeeSection(true);
}

void CreateAssetDialog::setMinimumFee()
{
    ui->customFee->setValue(GetRequiredFee(1000));
}

void CreateAssetDialog::updateFeeSectionControls()
{
    ui->confTargetSelector      ->setEnabled(ui->radioSmartFee->isChecked());
    ui->labelSmartFee           ->setEnabled(ui->radioSmartFee->isChecked());
    ui->labelSmartFee2          ->setEnabled(ui->radioSmartFee->isChecked());
    ui->labelSmartFee3          ->setEnabled(ui->radioSmartFee->isChecked());
    ui->labelFeeEstimation      ->setEnabled(ui->radioSmartFee->isChecked());
    ui->checkBoxMinimumFee      ->setEnabled(ui->radioCustomFee->isChecked());
    ui->labelMinFeeWarning      ->setEnabled(ui->radioCustomFee->isChecked());
    ui->labelCustomPerKilobyte  ->setEnabled(ui->radioCustomFee->isChecked() && !ui->checkBoxMinimumFee->isChecked());
    ui->customFee               ->setEnabled(ui->radioCustomFee->isChecked() && !ui->checkBoxMinimumFee->isChecked());
}

void CreateAssetDialog::updateFeeMinimizedLabel()
{
    if(!model || !model->getOptionsModel())
        return;

    if (ui->radioSmartFee->isChecked())
        ui->labelFeeMinimized->setText(ui->labelSmartFee->text());
    else {
        ui->labelFeeMinimized->setText(RavenUnits::formatWithUnit(model->getOptionsModel()->getDisplayUnit(), ui->customFee->value()) + "/kB");
    }
}

void CreateAssetDialog::updateMinFeeLabel()
{
    if (model && model->getOptionsModel())
        ui->checkBoxMinimumFee->setText(tr("Pay only the required fee of %1").arg(
                RavenUnits::formatWithUnit(model->getOptionsModel()->getDisplayUnit(), GetRequiredFee(1000)) + "/kB")
        );
}

void CreateAssetDialog::setUniqueSelected()
{
    ui->reissuableBox->setChecked(false);
    ui->quantitySpinBox->setValue(1);
    ui->unitBox->setValue(0);
    ui->reissuableBox->setDisabled(true);
    ui->unitBox->setDisabled(true);
    ui->quantitySpinBox->setDisabled(true);
}

void CreateAssetDialog::clearSelected()
{
    ui->reissuableBox->setDisabled(false);
    ui->unitBox->setDisabled(false);
    ui->quantitySpinBox->setDisabled(false);
    ui->reissuableBox->setChecked(true);
    ui->unitBox->setValue(0);
}

void CreateAssetDialog::updateAssetList()
{
<<<<<<< HEAD
    ui->assetList->clear();
=======
    QStringList list;
    list << "";
>>>>>>> 01de0e3b

    std::vector<std::string> names;
    GetAllAdministrativeAssets(model->getWallet(), names, 0);
    for (auto item : names) {
        std::string name = QString::fromStdString(item).split("!").first().toStdString();
        if (name.size() != 30)
<<<<<<< HEAD
            ui->assetList->addItem(QString::fromStdString(name));
    }
=======
            list << QString::fromStdString(name);
    }

    stringModel->setStringList(list);
>>>>>>> 01de0e3b
}

void CreateAssetDialog::clear()
{
    ui->assetType->setCurrentIndex(0);
    ui->nameText->clear();
    ui->addressText->clear();
    ui->quantitySpinBox->setValue(1);
    ui->unitBox->setValue(8);
    ui->reissuableBox->setChecked(true);
    ui->ipfsBox->setChecked(false);
    ui->ipfsText->hide();
    ui->assetList->hide();
    ui->assetList->setCurrentIndex(0);
    type = 0;
    ui->assetFullName->clear();
    ui->unitBox->setDisabled(false);
    ui->quantitySpinBox->setDisabled(false);
    hideMessage();
    disableCreateButton();
}

void CreateAssetDialog::onClearButtonClicked()
{
    clear();
}<|MERGE_RESOLUTION|>--- conflicted
+++ resolved
@@ -108,14 +108,6 @@
     minimizeFeeSection(settings.value("fFeeSectionMinimized").toBool());
 
     format = "%1<font color=green>%2%3</font>";
-<<<<<<< HEAD
-
-    setupCoinControlFrame();
-    setupAssetDataView();
-    setupFeeControl();
-
-    adjustSize();
-=======
 
     setupCoinControlFrame(platformStyle);
     setupAssetDataView(platformStyle);
@@ -139,7 +131,6 @@
 
     ui->nameText->installEventFilter(this);
     ui->assetList->installEventFilter(this);
->>>>>>> 01de0e3b
 }
 
 void CreateAssetDialog::setClientModel(ClientModel *_clientModel)
@@ -364,93 +355,6 @@
 
 }
 
-void CreateAssetDialog::setupCoinControlFrame()
-{
-    /** Update the assetcontrol frame */
-    ui->frameCoinControl->setStyleSheet(".QFrame {background-color: white; padding-top: 10px; padding-right: 5px; border: none;}");
-    ui->widgetCoinControl->setStyleSheet(".QWidget {background-color: transparent;}");
-    /** Create the shadow effects on the frames */
-
-    ui->frameCoinControl->setGraphicsEffect(GUIUtil::getShadowEffect());
-
-    ui->labelCoinControlFeatures->setStyleSheet(COLOR_LABEL_STRING);
-    ui->labelCoinControlFeatures->setFont(GUIUtil::getTopLabelFont());
-
-    ui->labelCoinControlQuantityText->setStyleSheet(COLOR_LABEL_STRING);
-    ui->labelCoinControlQuantityText->setFont(GUIUtil::getSubLabelFont());
-
-    ui->labelCoinControlAmountText->setStyleSheet(COLOR_LABEL_STRING);
-    ui->labelCoinControlAmountText->setFont(GUIUtil::getSubLabelFont());
-
-    ui->labelCoinControlFeeText->setStyleSheet(COLOR_LABEL_STRING);
-    ui->labelCoinControlFeeText->setFont(GUIUtil::getSubLabelFont());
-
-    ui->labelCoinControlAfterFeeText->setStyleSheet(COLOR_LABEL_STRING);
-    ui->labelCoinControlAfterFeeText->setFont(GUIUtil::getSubLabelFont());
-
-    ui->labelCoinControlBytesText->setStyleSheet(COLOR_LABEL_STRING);
-    ui->labelCoinControlBytesText->setFont(GUIUtil::getSubLabelFont());
-
-    ui->labelCoinControlLowOutputText->setStyleSheet(COLOR_LABEL_STRING);
-    ui->labelCoinControlLowOutputText->setFont(GUIUtil::getSubLabelFont());
-
-    ui->labelCoinControlChangeText->setStyleSheet(COLOR_LABEL_STRING);
-    ui->labelCoinControlChangeText->setFont(GUIUtil::getSubLabelFont());
-
-    // Align the other labels next to the input buttons to the text in the same height
-    ui->labelCoinControlAutomaticallySelected->setStyleSheet(COLOR_LABEL_STRING);
-
-    // Align the Custom change address checkbox
-    ui->checkBoxCoinControlChange->setStyleSheet(COLOR_LABEL_STRING);
-
-}
-
-void CreateAssetDialog::setupAssetDataView()
-{
-    /** Update the scrollview*/
-    ui->frameAssetData->setStyleSheet(".QFrame {background-color: white; padding-top: 10px; padding-right: 5px; border: none;}");
-    ui->frameAssetData->setGraphicsEffect(GUIUtil::getShadowEffect());
-
-    ui->assetTypeLabel->setStyleSheet(COLOR_LABEL_STRING);
-    ui->assetTypeLabel->setFont(GUIUtil::getSubLabelFont());
-
-    ui->assetNameLabel->setStyleSheet(COLOR_LABEL_STRING);
-    ui->assetNameLabel->setFont(GUIUtil::getSubLabelFont());
-
-    ui->addressLabel->setStyleSheet(COLOR_LABEL_STRING);
-    ui->addressLabel->setFont(GUIUtil::getSubLabelFont());
-
-    ui->quantityLabel->setStyleSheet(COLOR_LABEL_STRING);
-    ui->quantityLabel->setFont(GUIUtil::getSubLabelFont());
-
-    ui->unitsLabel->setStyleSheet(COLOR_LABEL_STRING);
-    ui->unitsLabel->setFont(GUIUtil::getSubLabelFont());
-
-    ui->reissuableBox->setStyleSheet(COLOR_LABEL_STRING);
-
-    ui->ipfsBox->setStyleSheet(COLOR_LABEL_STRING);
-
-}
-
-void CreateAssetDialog::setupFeeControl()
-{
-    /** Update the coincontrol frame */
-    ui->frameFee->setStyleSheet(" .QFrame {background-color: white; padding-top: 10px; padding-right: 5px; border: none;}");
-    /** Create the shadow effects on the frames */
-
-    ui->frameFee->setGraphicsEffect(GUIUtil::getShadowEffect());
-
-    ui->labelFeeHeadline->setStyleSheet(COLOR_LABEL_STRING);
-    ui->labelFeeHeadline->setFont(GUIUtil::getSubLabelFont());
-
-    ui->labelSmartFee3->setStyleSheet(COLOR_LABEL_STRING);
-    ui->labelCustomPerKilobyte->setStyleSheet(COLOR_LABEL_STRING);
-    ui->radioSmartFee->setStyleSheet(COLOR_LABEL_STRING);
-    ui->radioCustomFee->setStyleSheet(COLOR_LABEL_STRING);
-    ui->checkBoxMinimumFee->setStyleSheet(COLOR_LABEL_STRING);
-
-}
-
 void CreateAssetDialog::setBalance(const CAmount& balance, const CAmount& unconfirmedBalance, const CAmount& immatureBalance,
                                  const CAmount& watchBalance, const CAmount& watchUnconfirmedBalance, const CAmount& watchImmatureBalance)
 {
@@ -1264,27 +1168,18 @@
 
 void CreateAssetDialog::updateAssetList()
 {
-<<<<<<< HEAD
-    ui->assetList->clear();
-=======
     QStringList list;
     list << "";
->>>>>>> 01de0e3b
 
     std::vector<std::string> names;
     GetAllAdministrativeAssets(model->getWallet(), names, 0);
     for (auto item : names) {
         std::string name = QString::fromStdString(item).split("!").first().toStdString();
         if (name.size() != 30)
-<<<<<<< HEAD
-            ui->assetList->addItem(QString::fromStdString(name));
-    }
-=======
             list << QString::fromStdString(name);
     }
 
     stringModel->setStringList(list);
->>>>>>> 01de0e3b
 }
 
 void CreateAssetDialog::clear()
@@ -1293,7 +1188,7 @@
     ui->nameText->clear();
     ui->addressText->clear();
     ui->quantitySpinBox->setValue(1);
-    ui->unitBox->setValue(8);
+    ui->unitBox->setValue(0);
     ui->reissuableBox->setChecked(true);
     ui->ipfsBox->setChecked(false);
     ui->ipfsText->hide();
