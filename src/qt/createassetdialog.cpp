--- conflicted
+++ resolved
@@ -134,9 +134,6 @@
     if (!IsAssetNameValid(ui->nameText->text().toStdString()))
         return;
 
-<<<<<<< HEAD
-    if (ui->ipfsBox->isChecked() && ui->ipfsText->text().size() != 46)
-=======
     if(ui->rvnChangeBox->isChecked() && !IsValidDestinationString(ui->changeAddressText->text().toStdString())) {
         ui->changeAddressText->setStyleSheet("border: 1px solid red");
         showMessage(tr("If Custom Change Address is selected, a valid address must be given"));
@@ -146,7 +143,6 @@
     if (ui->ipfsBox->isChecked() && ui->ipfsText->text().size() != 46) {
         ui->ipfsText->setStyleSheet("border: 1px solid red");
         showMessage("If JSON Meta Data is selected, a valid IPFS hash must be given");
->>>>>>> d8639116
         return;
     }
 
