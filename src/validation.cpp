--- conflicted
+++ resolved
@@ -110,7 +110,7 @@
 CBlockPolicyEstimator feeEstimator;
 CTxMemPool mempool(&feeEstimator);
 
-static void CheckBlockIndex(const Consensus::ConsensusParams& consensusParams);
+static void CheckBlockIndex(const Consensus::Params& consensusParams);
 
 /** Constant stuff for coinbase transactions we create: */
 CScript COINBASE_FLAGS;
@@ -380,7 +380,7 @@
 }
 
 // Returns the script flags which should be checked for a given block
-static unsigned int GetBlockScriptFlags(const CBlockIndex* pindex, const Consensus::ConsensusParams& chainparams);
+static unsigned int GetBlockScriptFlags(const CBlockIndex* pindex, const Consensus::Params& chainparams);
 
 static void LimitMempoolSize(CTxMemPool& pool, size_t limit, unsigned long age) {
     int expired = pool.Expire(GetTime() - age);
@@ -510,21 +510,12 @@
     const CTransaction& tx = *ptx;
     const uint256 hash = tx.GetHash();
 
-    NewAssetInfo newAssetInfo;
-    newAssetInfo.nTimeAdded = 0;
-    newAssetInfo.fFromMempool = true;
-
     /** RVN START */
     std::vector<std::pair<std::string, uint256>> vReissueAssets;
     AssertLockHeld(cs_main);
     if (pfMissingInputs)
         *pfMissingInputs = false;
-<<<<<<< HEAD
-    auto currentActiveAssetCache = GetCurrentAssetCache();
-    if (!CheckTransaction(tx, state, currentActiveAssetCache, true, true, true, true, &newAssetInfo))
-=======
     if (!CheckTransaction(tx, state))
->>>>>>> d465edb3
         return false; // state filled in by CheckTransaction
 
     // Coinbase is only valid in a block, not as a loose transaction
@@ -651,10 +642,6 @@
             return error("%s: Consensus::CheckTxInputs: %s, %s", __func__, tx.GetHash().ToString(), FormatStateMessage(state));
         }
 
-        AssetInfo assetInfo;
-        assetInfo.nTimeAdded = 0;
-        assetInfo.fFromMempool = true;
-
         /** RVN START */
         if (!AreAssetsDeployed()) {
             for (auto out : tx.vout) {
@@ -664,11 +651,7 @@
         }
 
         if (AreAssetsDeployed()) {
-<<<<<<< HEAD
-            if (!Consensus::CheckTxAssets(tx, state, view, vReissueAssets, false, nullptr, &assetInfo))
-=======
             if (!Consensus::CheckTxAssets(tx, state, view, GetCurrentAssetCache(), true, vReissueAssets))
->>>>>>> d465edb3
                 return error("%s: Consensus::CheckTxAssets: %s, %s", __func__, tx.GetHash().ToString(),
                              FormatStateMessage(state));
         }
@@ -1149,7 +1132,7 @@
 }
 
 /** Return transaction in txOut, and if it was found inside a block, its hash is placed in hashBlock */
-bool GetTransaction(const uint256 &hash, CTransactionRef &txOut, const Consensus::ConsensusParams& consensusParams, uint256 &hashBlock, bool fAllowSlow)
+bool GetTransaction(const uint256 &hash, CTransactionRef &txOut, const Consensus::Params& consensusParams, uint256 &hashBlock, bool fAllowSlow)
 {
     CBlockIndex *pindexSlow = nullptr;
 
@@ -1238,7 +1221,7 @@
     return true;
 }
 
-bool ReadBlockFromDisk(CBlock& block, const CDiskBlockPos& pos, const Consensus::ConsensusParams& consensusParams)
+bool ReadBlockFromDisk(CBlock& block, const CDiskBlockPos& pos, const Consensus::Params& consensusParams)
 {
     block.SetNull();
 
@@ -1262,7 +1245,7 @@
     return true;
 }
 
-bool ReadBlockFromDisk(CBlock& block, const CBlockIndex* pindex, const Consensus::ConsensusParams& consensusParams)
+bool ReadBlockFromDisk(CBlock& block, const CBlockIndex* pindex, const Consensus::Params& consensusParams)
 {
     if (!ReadBlockFromDisk(block, pindex->GetBlockPos(), consensusParams))
         return false;
@@ -1272,7 +1255,7 @@
     return true;
 }
 
-CAmount GetBlockSubsidy(int nHeight, const Consensus::ConsensusParams& consensusParams)
+CAmount GetBlockSubsidy(int nHeight, const Consensus::Params& consensusParams)
 {
     int halvings = nHeight / consensusParams.nSubsidyHalvingInterval;
     // Force block reward to zero when right shift is undefined.
@@ -2244,7 +2227,7 @@
 // Protected by cs_main
 VersionBitsCache versionbitscache;
 
-int32_t ComputeBlockVersion(const CBlockIndex* pindexPrev, const Consensus::ConsensusParams& params)
+int32_t ComputeBlockVersion(const CBlockIndex* pindexPrev, const Consensus::Params& params)
 {
     LOCK(cs_main);
     int32_t nVersion = VERSIONBITS_TOP_BITS;
@@ -2260,9 +2243,6 @@
         }
     }
 
-    // Used for block checking/ remove after X16RV2 algo change // TODO
-    nVersion |= 1 << 25;
-
     return nVersion;
 }
 
@@ -2277,12 +2257,12 @@
 public:
     explicit WarningBitsConditionChecker(int bitIn) : bit(bitIn) {}
 
-    int64_t BeginTime(const Consensus::ConsensusParams& params) const override { return 0; }
-    int64_t EndTime(const Consensus::ConsensusParams& params) const override { return std::numeric_limits<int64_t>::max(); }
-    int Period(const Consensus::ConsensusParams& params) const override { return params.nMinerConfirmationWindow; }
-    int Threshold(const Consensus::ConsensusParams& params) const override { return params.nRuleChangeActivationThreshold; }
-
-    bool Condition(const CBlockIndex* pindex, const Consensus::ConsensusParams& params) const override
+    int64_t BeginTime(const Consensus::Params& params) const override { return 0; }
+    int64_t EndTime(const Consensus::Params& params) const override { return std::numeric_limits<int64_t>::max(); }
+    int Period(const Consensus::Params& params) const override { return params.nMinerConfirmationWindow; }
+    int Threshold(const Consensus::Params& params) const override { return params.nRuleChangeActivationThreshold; }
+
+    bool Condition(const CBlockIndex* pindex, const Consensus::Params& params) const override
     {
         return ((pindex->nVersion & VERSIONBITS_TOP_MASK) == VERSIONBITS_TOP_BITS) &&
                ((pindex->nVersion >> bit) & 1) != 0 &&
@@ -2293,7 +2273,7 @@
 // Protected by cs_main
 static ThresholdConditionCache warningcache[VERSIONBITS_NUM_BITS];
 
-static unsigned int GetBlockScriptFlags(const CBlockIndex* pindex, const Consensus::ConsensusParams& consensusparams) {
+static unsigned int GetBlockScriptFlags(const CBlockIndex* pindex, const Consensus::Params& consensusparams) {
     AssertLockHeld(cs_main);
 
     // BIP16 didn't become active until Apr 1 2012
@@ -2468,19 +2448,8 @@
     std::vector<std::pair<CAddressUnspentKey, CAddressUnspentValue> > addressUnspentIndex;
     std::vector<std::pair<CSpentIndexKey, CSpentIndexValue> > spentIndex;
 
-<<<<<<< HEAD
-    AssetInfo assetInfo;
-    assetInfo.nTimeAdded = block.nTime;
-    assetInfo.fFromMempool = false;
-
-    NewAssetInfo newAssetInfo;
-    newAssetInfo.nTimeAdded = block.nTime;
-    newAssetInfo.fFromMempool = false;
-
-=======
     std::set<CMessage> setMessages;
     std::vector<std::pair<std::string, CNullAssetTxData>> myNullAssetData;
->>>>>>> d465edb3
     for (unsigned int i = 0; i < block.vtx.size(); i++)
     {
         const CTransaction &tx = *(block.vtx[i]);
@@ -2511,12 +2480,8 @@
 
             if (AreAssetsDeployed()) {
                 std::vector<std::pair<std::string, uint256>> vReissueAssets;
-<<<<<<< HEAD
-                if (!Consensus::CheckTxAssets(tx, state, view, vReissueAssets, false, assetsCache, &assetInfo)) {
-=======
                 if (!Consensus::CheckTxAssets(tx, state, view, assetsCache, false, vReissueAssets, false, &setMessages, block.nTime, &myNullAssetData)) {
                     state.SetFailedTransaction(tx.GetHash());
->>>>>>> d465edb3
                     return error("%s: Consensus::CheckTxAssets: %s, %s", __func__, tx.GetHash().ToString(),
                                  FormatStateMessage(state));
                 }
@@ -2624,76 +2589,6 @@
             control.Add(vChecks);
         }
 
-<<<<<<< HEAD
-        /** RVN START */
-        if (assetsCache) {
-            if (tx.IsNewAsset())
-            {
-                if (!AreAssetsDeployed())
-                    return state.DoS(100, false, REJECT_INVALID, "bad-txns-new-asset-when-assets-is-not-active");
-
-                std::string strError = "";
-                if (!tx.VerifyNewAsset(strError, &newAssetInfo))
-                    return state.DoS(100, false, REJECT_INVALID, "bad-txns-issue-asset-failed-verify");
-
-                CNewAsset asset;
-                std::string strAddress;
-                if (!AssetFromTransaction(tx, asset, strAddress))
-                    return state.DoS(100, false, REJECT_INVALID, "bad-txns-issue-asset-serialization");
-
-
-                if(!IsNewOwnerTxValid(tx, asset.strName, strAddress, strError))
-                    return state.DoS(100, false, REJECT_INVALID, strError);
-
-                if (!asset.IsValid(strError, *assetsCache))
-                    return state.DoS(100, error("%s: %s", __func__, strError), REJECT_INVALID, "bad-txns-issue-asset");
-
-            }
-            else if (tx.IsReissueAsset())
-            {
-                if (!AreAssetsDeployed())
-                    return state.DoS(100, false, REJECT_INVALID, "bad-txns-reissue-asset-when-assets-is-not-active");
-
-                std::string strError;
-                if (!tx.VerifyReissueAsset(strError))
-                    return state.DoS(100, false, REJECT_INVALID, strError);
-                
-                CReissueAsset reissue;
-                std::string strAddress;
-                if (!ReissueAssetFromTransaction(tx, reissue, strAddress))
-                    return state.DoS(100, false, REJECT_INVALID, "bad-txns-reissue-asset-serialization");
-
-                if (!reissue.IsValid(strError, *assetsCache))
-                    return state.DoS(100, false, REJECT_INVALID, strError);
-            }
-            else if (tx.IsNewUniqueAsset())
-            {
-                if (!AreAssetsDeployed())
-                    return state.DoS(100, false, REJECT_INVALID, "bad-txns-issue-unique-asset-when-assets-is-not-active");
-
-                std::string error;
-                if (!tx.VerifyNewUniqueAsset(error))
-                    return state.DoS(100, false, REJECT_INVALID, "bad-txns-issue-unique-asset-failed-verify");
-
-                for (auto out : tx.vout)
-                {
-                    if (IsScriptNewUniqueAsset(out.scriptPubKey))
-                    {
-                        CNewAsset asset;
-                        std::string strAddress;
-                        if (!AssetFromScript(out.scriptPubKey, asset, strAddress))
-                            return state.DoS(100, false, REJECT_INVALID, "bad-txns-connect-block-issue-unique-asset-serialization");
-
-                        std::string strError = "";
-                        if (!asset.IsValid(strError, *assetsCache))
-                            return state.DoS(100, false, REJECT_INVALID, strError);
-                    }
-                }
-            }
-        }
-        /** RVN END */
-=======
->>>>>>> d465edb3
         if (fAddressIndex) {
             for (unsigned int k = 0; k < tx.vout.size(); k++) {
                 const CTxOut &out = tx.vout[k];
@@ -3840,7 +3735,7 @@
 }
 
 /** Mark a block as having its data received and checked (up to BLOCK_VALID_TRANSACTIONS). */
-static bool ReceivedBlockTransactions(const CBlock &block, CValidationState& state, CBlockIndex *pindexNew, const CDiskBlockPos& pos, const Consensus::ConsensusParams& consensusParams)
+static bool ReceivedBlockTransactions(const CBlock &block, CValidationState& state, CBlockIndex *pindexNew, const CDiskBlockPos& pos, const Consensus::Params& consensusParams)
 {
     pindexNew->nTx = block.vtx.size();
     pindexNew->nChainTx = 0;
@@ -3976,7 +3871,7 @@
     return true;
 }
 
-static bool CheckBlockHeader(const CBlockHeader& block, CValidationState& state, const Consensus::ConsensusParams& consensusParams, bool fCheckPOW = true)
+static bool CheckBlockHeader(const CBlockHeader& block, CValidationState& state, const Consensus::Params& consensusParams, bool fCheckPOW = true)
 {
     // Check proof of work matches claimed amount
     if (fCheckPOW && !CheckProofOfWork(block.GetHash(), block.nBits, consensusParams))
@@ -3984,20 +3879,12 @@
     return true;
 }
 
-<<<<<<< HEAD
-bool CheckBlock(const CBlock& block, CValidationState& state, const Consensus::ConsensusParams& consensusParams, bool fCheckPOW, bool fCheckMerkleRoot, bool fCheckAssetDuplicate, bool fForceDuplicateCheck)
-=======
 bool CheckBlock(const CBlock& block, CValidationState& state, const Consensus::Params& consensusParams, bool fCheckPOW, bool fCheckMerkleRoot)
->>>>>>> d465edb3
 {
     // These are checks that are independent of context.
 
     if (block.fChecked)
         return true;
-
-    NewAssetInfo newAssetInfo;
-    newAssetInfo.nTimeAdded = block.nTime;
-    newAssetInfo.fFromMempool = false;
 
     // Check that the header is valid (particularly PoW).  This is mostly
     // redundant with the call in AcceptBlockHeader.
@@ -4038,11 +3925,7 @@
 
     // Check transactions
     for (const auto& tx : block.vtx)
-<<<<<<< HEAD
-        if (!CheckTransaction(*tx, state, currentActiveAssetCache, true, false, fCheckAssetDuplicate, fForceDuplicateCheck, &newAssetInfo))
-=======
         if (!CheckTransaction(*tx, state))
->>>>>>> d465edb3
             return state.Invalid(false, state.GetRejectCode(), state.GetRejectReason(),
                                  strprintf("Transaction check failed (tx hash %s) %s %s", tx->GetHash().ToString(), state.GetDebugMessage(), state.GetRejectReason()));
 
@@ -4060,12 +3943,12 @@
     return true;
 }
 
-bool IsWitnessEnabled(const CBlockIndex* pindexPrev, const Consensus::ConsensusParams& params)
+bool IsWitnessEnabled(const CBlockIndex* pindexPrev, const Consensus::Params& params)
 {
     return params.nSegwitEnabled;
 }
 
-bool IsWitnessEnabled(const Consensus::ConsensusParams& params) {
+bool IsWitnessEnabled(const Consensus::Params& params) {
 	return params.nSegwitEnabled;
 }
 // Compute at which vout of the block's coinbase transaction the witness
@@ -4083,7 +3966,7 @@
     return commitpos;
 }
 
-void UpdateUncommittedBlockStructures(CBlock& block, const CBlockIndex* pindexPrev, const Consensus::ConsensusParams& consensusParams)
+void UpdateUncommittedBlockStructures(CBlock& block, const CBlockIndex* pindexPrev, const Consensus::Params& consensusParams)
 {
     int commitpos = GetWitnessCommitmentIndex(block);
     static const std::vector<unsigned char> nonce(32, 0x00);
@@ -4095,7 +3978,7 @@
     }
 }
 
-std::vector<unsigned char> GenerateCoinbaseCommitment(CBlock& block, const CBlockIndex* pindexPrev, const Consensus::ConsensusParams& consensusParams)
+std::vector<unsigned char> GenerateCoinbaseCommitment(CBlock& block, const CBlockIndex* pindexPrev, const Consensus::Params& consensusParams)
 {
     std::vector<unsigned char> commitment;
     int commitpos = GetWitnessCommitmentIndex(block);
@@ -4148,7 +4031,7 @@
     }
 
     // Check proof of work
-    const Consensus::ConsensusParams& consensusParams = params.GetConsensus();
+    const Consensus::Params& consensusParams = params.GetConsensus();
     if (block.nBits != GetNextWorkRequired(pindexPrev, &block, consensusParams))
         return state.DoS(100, false, REJECT_INVALID, "bad-diffbits", false, "incorrect proof of work");
 
@@ -4193,7 +4076,7 @@
     return true;
 }
 
-static bool ContextualCheckBlock(const CBlock& block, CValidationState& state, const Consensus::ConsensusParams& consensusParams, const CBlockIndex* pindexPrev, CAssetsCache* assetCache)
+static bool ContextualCheckBlock(const CBlock& block, CValidationState& state, const Consensus::Params& consensusParams, const CBlockIndex* pindexPrev, CAssetsCache* assetCache)
 {
     const int nHeight = pindexPrev == nullptr ? 0 : pindexPrev->nHeight + 1;
 
@@ -5380,7 +5263,7 @@
     return nLoaded > 0;
 }
 
-void static CheckBlockIndex(const Consensus::ConsensusParams& consensusParams)
+void static CheckBlockIndex(const Consensus::Params& consensusParams)
 {
     if (!fCheckBlockIndex) {
         return;
@@ -5576,19 +5459,19 @@
     return &vinfoBlockFile.at(n);
 }
 
-ThresholdState VersionBitsTipState(const Consensus::ConsensusParams& params, Consensus::DeploymentPos pos)
+ThresholdState VersionBitsTipState(const Consensus::Params& params, Consensus::DeploymentPos pos)
 {
     LOCK(cs_main);
     return VersionBitsState(chainActive.Tip(), params, pos, versionbitscache);
 }
 
-BIP9Stats VersionBitsTipStatistics(const Consensus::ConsensusParams& params, Consensus::DeploymentPos pos)
+BIP9Stats VersionBitsTipStatistics(const Consensus::Params& params, Consensus::DeploymentPos pos)
 {
     LOCK(cs_main);
     return VersionBitsStatistics(chainActive.Tip(), params, pos);
 }
 
-int VersionBitsTipStateSinceHeight(const Consensus::ConsensusParams& params, Consensus::DeploymentPos pos)
+int VersionBitsTipStateSinceHeight(const Consensus::Params& params, Consensus::DeploymentPos pos)
 {
     LOCK(cs_main);
     return VersionBitsStateSinceHeight(chainActive.Tip(), params, pos, versionbitscache);
@@ -5795,7 +5678,6 @@
     }
 }
 
-
 CAssetsCache* GetCurrentAssetCache()
 {
     return passets;
